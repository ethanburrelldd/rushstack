{
  "name": "@rushstack/webpack-preserve-dynamic-require-plugin",
  "version": "0.10.4",
  "description": "This plugin tells webpack to leave dynamic calls to \"require\" as-is instead of trying to bundle them.",
  "main": "lib/index.js",
  "typings": "dist/webpack-preserve-dynamic-require-plugin.d.ts",
  "license": "MIT",
  "repository": {
    "type": "git",
    "url": "https://github.com/microsoft/rushstack.git",
    "directory": "webpack/preserve-dynamic-require-plugin"
  },
  "engines": {
    "node": ">=10.17.1"
  },
  "scripts": {
    "build": "heft build --clean",
    "_phase:build": "heft run --only build -- --clean",
    "_phase:test": "heft run --only test -- --clean"
  },
  "devDependencies": {
    "@rushstack/eslint-config": "workspace:*",
    "@rushstack/heft": "workspace:*",
    "@rushstack/heft-node-rig": "workspace:*",
<<<<<<< HEAD
    "@types/node": "12.20.24",
    "webpack": "~5.68.0"
=======
    "@types/heft-jest": "1.0.1",
    "@types/node": "14.18.36",
    "webpack": "~5.75.0"
>>>>>>> 2f3aca6a
  },
  "sideEffects": false
}<|MERGE_RESOLUTION|>--- conflicted
+++ resolved
@@ -22,14 +22,9 @@
     "@rushstack/eslint-config": "workspace:*",
     "@rushstack/heft": "workspace:*",
     "@rushstack/heft-node-rig": "workspace:*",
-<<<<<<< HEAD
-    "@types/node": "12.20.24",
-    "webpack": "~5.68.0"
-=======
     "@types/heft-jest": "1.0.1",
     "@types/node": "14.18.36",
     "webpack": "~5.75.0"
->>>>>>> 2f3aca6a
   },
   "sideEffects": false
 }