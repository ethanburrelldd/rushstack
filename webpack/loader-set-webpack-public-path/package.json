--- conflicted
+++ resolved
@@ -13,13 +13,8 @@
     "build": "gulp test --clean"
   },
   "dependencies": {
-<<<<<<< HEAD
-    "@microsoft/set-webpack-public-path-plugin": "2.1.121",
+    "@microsoft/set-webpack-public-path-plugin": "2.1.122",
     "@types/node": "8.5.8",
-=======
-    "@types/node": "8.5.8",
-    "@microsoft/set-webpack-public-path-plugin": "2.1.122",
->>>>>>> 63a54493
     "loader-utils": "~1.1.0",
     "lodash": "~4.17.5"
   },
