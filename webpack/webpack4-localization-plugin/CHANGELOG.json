--- conflicted
+++ resolved
@@ -2,8 +2,6 @@
   "name": "@rushstack/webpack4-localization-plugin",
   "entries": [
     {
-<<<<<<< HEAD
-=======
       "version": "0.17.17",
       "tag": "@rushstack/webpack4-localization-plugin_v0.17.17",
       "date": "Mon, 29 May 2023 15:21:15 GMT",
@@ -31,7 +29,6 @@
       }
     },
     {
->>>>>>> 87e2e678
       "version": "0.17.16",
       "tag": "@rushstack/webpack4-localization-plugin_v0.17.16",
       "date": "Mon, 22 May 2023 06:34:33 GMT",
