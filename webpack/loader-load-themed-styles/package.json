{
  "name": "@microsoft/loader-load-themed-styles",
<<<<<<< HEAD
  "version": "2.0.40",
=======
  "version": "2.0.41",
>>>>>>> 87e2e678
  "description": "This simple loader wraps the loading of CSS in script equivalent to `require('load-themed-styles').loadStyles( /* css text */ )`. It is designed to be a replacement for style-loader.",
  "main": "lib/index.js",
  "typings": "lib/index.d.ts",
  "license": "MIT",
  "repository": {
    "type": "git",
    "url": "https://github.com/microsoft/rushstack.git",
    "directory": "webpack/loader-load-themed-styles"
  },
  "scripts": {
    "build": "heft build --clean",
    "_phase:build": "heft run --only build -- --clean",
    "_phase:test": "heft run --only test -- --clean"
  },
  "peerDependenciesMeta": {
    "@types/webpack": {
      "optional": true
    }
  },
  "peerDependencies": {
    "@types/webpack": "^4",
<<<<<<< HEAD
    "@microsoft/load-themed-styles": "^2.0.42"
=======
    "@microsoft/load-themed-styles": "^2.0.43"
>>>>>>> 87e2e678
  },
  "dependencies": {
    "loader-utils": "1.4.2"
  },
  "devDependencies": {
    "@microsoft/load-themed-styles": "workspace:*",
    "@rushstack/eslint-config": "workspace:*",
    "@rushstack/heft-node-rig": "workspace:*",
    "@rushstack/heft": "workspace:*",
    "@types/loader-utils": "1.1.3",
    "@types/node": "14.18.36",
    "@types/webpack": "4.41.32"
  }
}<|MERGE_RESOLUTION|>--- conflicted
+++ resolved
@@ -1,10 +1,6 @@
 {
   "name": "@microsoft/loader-load-themed-styles",
-<<<<<<< HEAD
-  "version": "2.0.40",
-=======
   "version": "2.0.41",
->>>>>>> 87e2e678
   "description": "This simple loader wraps the loading of CSS in script equivalent to `require('load-themed-styles').loadStyles( /* css text */ )`. It is designed to be a replacement for style-loader.",
   "main": "lib/index.js",
   "typings": "lib/index.d.ts",
@@ -26,11 +22,7 @@
   },
   "peerDependencies": {
     "@types/webpack": "^4",
-<<<<<<< HEAD
-    "@microsoft/load-themed-styles": "^2.0.42"
-=======
     "@microsoft/load-themed-styles": "^2.0.43"
->>>>>>> 87e2e678
   },
   "dependencies": {
     "loader-utils": "1.4.2"
