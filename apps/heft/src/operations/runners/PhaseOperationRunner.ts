--- conflicted
+++ resolved
@@ -50,31 +50,15 @@
     cleanLogger.terminal.writeVerboseLine('Starting clean');
     const deleteOperations: IDeleteOperation[] = Array.from(phase.cleanFiles);
 
-<<<<<<< HEAD
-      // Delete all temp folders for tasks by default
-      for (const task of phase.tasks) {
-        const taskSession: HeftTaskSession = phaseSession.getSessionForTask(task);
-        deleteOperations.push({ sourcePath: taskSession.tempFolderPath });
-      }
-
-      // Delete the files if any were specified
-      if (deleteOperations.length) {
-        const rootPath: string = internalHeftSession.heftConfiguration.buildFolderPath;
-        await deleteFilesAsync(rootPath, deleteOperations, cleanLogger.terminal);
-      }
-=======
     // Delete all temp folders for tasks by default
     for (const task of phase.tasks) {
       const taskSession: HeftTaskSession = phaseSession.getSessionForTask(task);
       deleteOperations.push({ sourcePath: taskSession.tempFolderPath });
     }
->>>>>>> d7f5001c
 
     // Delete the files if any were specified
-    if (deleteOperations.length) {
-      const rootFolderPath: string = internalHeftSession.heftConfiguration.buildFolderPath;
-      await deleteFilesAsync(rootFolderPath, deleteOperations, cleanLogger.terminal);
-    }
+    const rootFolderPath: string = internalHeftSession.heftConfiguration.buildFolderPath;
+    await deleteFilesAsync(rootFolderPath, deleteOperations, cleanLogger.terminal);
 
     // Ensure we only run the clean operation once
     this._isClean = true;
