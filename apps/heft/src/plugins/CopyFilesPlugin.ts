--- conflicted
+++ resolved
@@ -72,21 +72,13 @@
 }
 
 export async function copyFilesAsync(
-<<<<<<< HEAD
-  rootPath: string,
-=======
   rootFolderPath: string,
->>>>>>> d7f5001c
   copyOperations: Iterable<ICopyOperation>,
   terminal: ITerminal,
   watchFileSystemAdapter?: WatchFileSystemAdapter
 ): Promise<void> {
   const copyDescriptorByDestination: Map<string, ICopyDescriptor> = await _getCopyDescriptorsAsync(
-<<<<<<< HEAD
-    rootPath,
-=======
     rootFolderPath,
->>>>>>> d7f5001c
     copyOperations,
     watchFileSystemAdapter
   );
@@ -100,11 +92,7 @@
 }
 
 async function _getCopyDescriptorsAsync(
-<<<<<<< HEAD
-  rootPath: string,
-=======
   rootFolderPath: string,
->>>>>>> d7f5001c
   copyConfigurations: Iterable<ICopyOperation>,
   fileSystemAdapter: WatchFileSystemAdapter | undefined
 ): Promise<Map<string, ICopyDescriptor>> {
@@ -115,10 +103,9 @@
   await Async.forEachAsync(
     copyConfigurations,
     async (copyConfiguration: ICopyOperation) => {
-      _normalizeCopyOperation(rootPath, copyConfiguration);
+      _normalizeCopyOperation(rootFolderPath, copyConfiguration);
 
       // "sourcePath" is required to be a folder. To copy a single file, put the parent folder in "sourcePath"
-<<<<<<< HEAD
       // and the filename in "includeGlobs". Also, we know that the sourcePath will be set because of the above
       // call to _normalizeCopyOperation
       const sourceFolder: string = copyConfiguration.sourcePath!;
@@ -126,12 +113,6 @@
         fileGlobSpecifier: copyConfiguration,
         fileSystemAdapter
       });
-=======
-      // and the filename in "includeGlobs"
-      copyConfiguration.sourcePath = path.resolve(rootFolderPath, copyConfiguration.sourcePath);
-      const sourceFolder: string | undefined = copyConfiguration.sourcePath;
-      const sourceFilePaths: Set<string> | undefined = await getFilePathsAsync(copyConfiguration, fs);
->>>>>>> d7f5001c
 
       // Dedupe and throw if a double-write is detected
       for (const destinationFolderPath of copyConfiguration.destinationFolders) {
