--- conflicted
+++ resolved
@@ -1,10 +1,6 @@
 {
   "name": "@microsoft/api-documenter",
-<<<<<<< HEAD
-  "version": "7.22.6",
-=======
   "version": "7.22.7",
->>>>>>> 87e2e678
   "description": "Read JSON files from api-extractor, generate documentation pages",
   "repository": {
     "type": "git",
