--- conflicted
+++ resolved
@@ -1,10 +1,6 @@
 {
   "name": "@rushstack/heft-dev-cert-plugin",
-<<<<<<< HEAD
-  "version": "0.3.0-rc.4",
-=======
   "version": "0.2.20",
->>>>>>> 2f3aca6a
   "description": "A Heft plugin for generating and using local development certificates",
   "repository": {
     "type": "git",
@@ -20,11 +16,7 @@
     "_phase:test": "heft run --only test -- --clean"
   },
   "peerDependencies": {
-<<<<<<< HEAD
-    "@rushstack/heft": "0.50.0-rc.4"
-=======
     "@rushstack/heft": "^0.50.0"
->>>>>>> 2f3aca6a
   },
   "dependencies": {
     "@rushstack/debug-certificate-manager": "workspace:*"
@@ -34,15 +26,8 @@
     "@rushstack/eslint-config": "workspace:*",
     "@rushstack/heft-node-rig": "workspace:*",
     "@rushstack/heft": "workspace:*",
-<<<<<<< HEAD
-    "@types/node": "12.20.24",
-    "eslint": "~8.7.0"
-=======
     "@types/heft-jest": "1.0.1",
     "@types/node": "14.18.36",
-    "eslint": "~8.7.0",
-    "webpack-dev-server": "~4.9.3",
-    "webpack": "~5.75.0"
->>>>>>> 2f3aca6a
+    "eslint": "~8.7.0"
   }
 }