--- conflicted
+++ resolved
@@ -14,8 +14,6 @@
   IScopedLogger
 } from '@rushstack/heft';
 import { FileSystem, Import, SubprocessTerminator } from '@rushstack/node-core-library';
-<<<<<<< HEAD
-=======
 import type {
   PluginName as Webpack4PluginName,
   IWebpackPluginAccessor as IWebpack4PluginAccessor
@@ -24,7 +22,6 @@
   PluginName as Webpack5PluginName,
   IWebpackPluginAccessor as IWebpack5PluginAccessor
 } from '@rushstack/heft-webpack5-plugin';
->>>>>>> fff379f5
 
 const PLUGIN_NAME: 'ServerlessStackPlugin' = 'ServerlessStackPlugin';
 const WEBPACK_PLUGIN_NAME: typeof Webpack4PluginName & typeof Webpack5PluginName = 'WebpackPlugin';
