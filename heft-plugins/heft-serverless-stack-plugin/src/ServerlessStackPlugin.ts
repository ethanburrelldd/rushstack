--- conflicted
+++ resolved
@@ -97,21 +97,7 @@
       return;
     }
 
-<<<<<<< HEAD
-    const sstCliEntryPoint: string = path.join(sstCliPackagePath, 'bin/scripts.js');
-    const sstCliEntryPointExists: boolean = await FileSystem.existsAsync(sstCliEntryPoint);
-    if (!sstCliEntryPointExists) {
-      this._logger.emitError(
-        new Error(
-          `The ${options.taskSession.taskName} task cannot start because the entry point was not found` +
-            `at "${sstCliEntryPoint}".`
-        )
-      );
-      return;
-    }
-=======
     const sstCliEntryPoint: string = this._getSstCliEntryPoint(sstCliPackagePath);
->>>>>>> e8f6e8d4
 
     this._logger.terminal.writeVerboseLine('Found SST package in' + sstCliPackagePath);
 
@@ -206,7 +192,7 @@
     }
 
     throw new Error(
-      `The ${TASK_NAME} task cannot start because the entry point was not found: ${sstCliEntryPoint}`
+      `${PLUGIN_NAME} task cannot start because the entry point was not found: ${sstCliEntryPoint}`
     );
   }
 
