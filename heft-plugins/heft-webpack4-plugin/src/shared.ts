// Copyright (c) Microsoft Corporation. All rights reserved. Licensed under the MIT license.
// See LICENSE in the project root for license information.

<<<<<<< HEAD
import type * as webpack from 'webpack';
// Compensate for webpack-dev-server referencing constructs from webpack 5
declare module 'webpack' {
  export type MultiStats = webpack.compilation.MultiStats;
  export type StatsOptions = unknown;
  export type StatsCompilation = webpack.compilation.Compilation;
=======
import type * as TWebpack from 'webpack';
// Compensate for webpack-dev-server referencing constructs from webpack 5
declare module 'webpack' {
  export type MultiStats = TWebpack.compilation.MultiStats;
  export type StatsOptions = unknown;
  export type StatsCompilation = TWebpack.compilation.Compilation;
>>>>>>> fff379f5

  // eslint-disable-next-line @typescript-eslint/naming-convention
  export interface Compiler {
    watching?: unknown;
  }
}
import type { Configuration as WebpackDevServerConfiguration } from 'webpack-dev-server';
<<<<<<< HEAD
import type { IBuildStageProperties, IBundleSubstageProperties } from '@rushstack/heft';
=======
import type { AsyncParallelHook, AsyncSeriesBailHook, AsyncSeriesHook } from 'tapable';
import type { IHeftTaskSession, HeftConfiguration } from '@rushstack/heft';

/**
 * The environment passed into the Webpack configuration function. Loosely based
 * on the default Webpack environment options, specified here:
 * https://webpack.js.org/api/cli/#environment-options
 *
 * @public
 */
export interface IWebpackConfigurationFnEnvironment {
  /**
   * Whether or not the run is in production mode. Synonym of
   * IWebpackConfigurationFnEnvironment.production.
   */
  prod: boolean;
  /**
   * Whether or not the run is in production mode. Synonym of
   * IWebpackConfigurationFnEnvironment.prod.
   */
  production: boolean;

  // Non-standard environment options
  /**
   * The task session provided to the plugin.
   */
  taskSession: IHeftTaskSession;
  /**
   * The Heft configuration provided to the plugin.
   */
  heftConfiguration: HeftConfiguration;
  /**
   * The resolved Webpack package.
   */
  webpack: typeof TWebpack;
}
>>>>>>> fff379f5

/**
 * @public
 */
export interface IWebpackConfigurationWithDevServer extends TWebpack.Configuration {
  devServer?: WebpackDevServerConfiguration;
}

/**
 * @public
 */
export type IWebpackConfiguration = IWebpackConfigurationWithDevServer | IWebpackConfigurationWithDevServer[];

/**
 * @public
 */
export interface IWebpack4PluginAccessorHooks {
  /**
   * A hook that allows for loading custom configurations used by the Webpack
   * plugin. If a webpack configuration is provided, this will be populated automatically
   * with the exports of the config file. If a webpack configuration is not provided,
   * one will be loaded by the Webpack plugin.
   *
   * @remarks
   * Tapable event handlers can return `false` instead of `undefined` to suppress
   * other handlers from creating a configuration object, and prevent webpack from running.
   */
  readonly onLoadConfiguration: AsyncSeriesBailHook<never, never, never, IWebpackConfiguration | false>;
  /**
   * A hook that allows for modification of the loaded configuration used by the Webpack
   * plugin. If no configuration was loaded, this hook will not be called.
   */
  readonly onConfigure: AsyncSeriesHook<IWebpackConfiguration, never, never>;
  /**
   * A hook that provides the finalized configuration that will be used by Webpack.
   * If no configuration was loaded, this hook will not be called.
   */
  readonly onAfterConfigure: AsyncParallelHook<IWebpackConfiguration, never, never>;
  /**
   * A hook that provides the stats output from Webpack. If no configuration is loaded,
   * this hook will not be called.
   */
  readonly onEmitStats: AsyncParallelHook<TWebpack.Stats | TWebpack.compilation.MultiStats, never, never>;
}

/**
 * @public
 */
export interface IWebpack4PluginAccessor {
  /**
   * Hooks that are called at various points in the Webpack plugin lifecycle.
   */
  hooks: IWebpack4PluginAccessorHooks;
}<|MERGE_RESOLUTION|>--- conflicted
+++ resolved
@@ -1,21 +1,12 @@
 // Copyright (c) Microsoft Corporation. All rights reserved. Licensed under the MIT license.
 // See LICENSE in the project root for license information.
 
-<<<<<<< HEAD
-import type * as webpack from 'webpack';
-// Compensate for webpack-dev-server referencing constructs from webpack 5
-declare module 'webpack' {
-  export type MultiStats = webpack.compilation.MultiStats;
-  export type StatsOptions = unknown;
-  export type StatsCompilation = webpack.compilation.Compilation;
-=======
 import type * as TWebpack from 'webpack';
 // Compensate for webpack-dev-server referencing constructs from webpack 5
 declare module 'webpack' {
   export type MultiStats = TWebpack.compilation.MultiStats;
   export type StatsOptions = unknown;
   export type StatsCompilation = TWebpack.compilation.Compilation;
->>>>>>> fff379f5
 
   // eslint-disable-next-line @typescript-eslint/naming-convention
   export interface Compiler {
@@ -23,9 +14,6 @@
   }
 }
 import type { Configuration as WebpackDevServerConfiguration } from 'webpack-dev-server';
-<<<<<<< HEAD
-import type { IBuildStageProperties, IBundleSubstageProperties } from '@rushstack/heft';
-=======
 import type { AsyncParallelHook, AsyncSeriesBailHook, AsyncSeriesHook } from 'tapable';
 import type { IHeftTaskSession, HeftConfiguration } from '@rushstack/heft';
 
@@ -62,7 +50,6 @@
    */
   webpack: typeof TWebpack;
 }
->>>>>>> fff379f5
 
 /**
  * @public
