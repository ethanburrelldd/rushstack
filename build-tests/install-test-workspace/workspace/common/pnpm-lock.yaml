lockfileVersion: 5.3

importers:

  typescript-newest-test:
    specifiers:
<<<<<<< HEAD
      '@rushstack/eslint-config': file:rushstack-eslint-config-2.6.2.tgz
      '@rushstack/heft': file:rushstack-heft-0.46.6.tgz
      '@rushstack/heft-lint-plugin': file:rushstack-heft-lint-plugin-0.1.0.tgz
      '@rushstack/heft-typescript-plugin': file:rushstack-heft-typescript-plugin-0.1.0.tgz
=======
      '@rushstack/eslint-config': file:rushstack-eslint-config-3.0.0.tgz
      '@rushstack/heft': file:rushstack-heft-0.47.0.tgz
>>>>>>> e84b15df
      eslint: ~8.7.0
      tslint: ~5.20.1
      typescript: ~4.7.4
    devDependencies:
<<<<<<< HEAD
      '@rushstack/eslint-config': file:../temp/tarballs/rushstack-eslint-config-2.6.2.tgz_eslint@8.7.0+typescript@4.6.4
      '@rushstack/heft': file:../temp/tarballs/rushstack-heft-0.46.6.tgz
      '@rushstack/heft-lint-plugin': file:../temp/tarballs/rushstack-heft-lint-plugin-0.1.0.tgz_@rushstack+heft@0.46.6
      '@rushstack/heft-typescript-plugin': file:../temp/tarballs/rushstack-heft-typescript-plugin-0.1.0.tgz_@rushstack+heft@0.46.6
=======
      '@rushstack/eslint-config': file:../temp/tarballs/rushstack-eslint-config-3.0.0.tgz_eslint@8.7.0+typescript@4.7.4
      '@rushstack/heft': file:../temp/tarballs/rushstack-heft-0.47.0.tgz
>>>>>>> e84b15df
      eslint: 8.7.0
      tslint: 5.20.1_typescript@4.7.4
      typescript: 4.7.4

  typescript-v3-test:
    specifiers:
<<<<<<< HEAD
      '@rushstack/eslint-config': file:rushstack-eslint-config-2.6.2.tgz
      '@rushstack/heft': file:rushstack-heft-0.46.6.tgz
      '@rushstack/heft-lint-plugin': file:rushstack-heft-lint-plugin-0.1.0.tgz
      '@rushstack/heft-typescript-plugin': file:rushstack-heft-typescript-plugin-0.1.0.tgz
=======
      '@rushstack/eslint-config': file:rushstack-eslint-config-3.0.0.tgz
      '@rushstack/heft': file:rushstack-heft-0.47.0.tgz
>>>>>>> e84b15df
      eslint: ~8.7.0
      tslint: ~5.20.1
      typescript: ~4.7.4
    devDependencies:
<<<<<<< HEAD
      '@rushstack/eslint-config': file:../temp/tarballs/rushstack-eslint-config-2.6.2.tgz_eslint@8.7.0+typescript@4.6.4
      '@rushstack/heft': file:../temp/tarballs/rushstack-heft-0.46.6.tgz
      '@rushstack/heft-lint-plugin': file:../temp/tarballs/rushstack-heft-lint-plugin-0.1.0.tgz_@rushstack+heft@0.46.6
      '@rushstack/heft-typescript-plugin': file:../temp/tarballs/rushstack-heft-typescript-plugin-0.1.0.tgz_@rushstack+heft@0.46.6
=======
      '@rushstack/eslint-config': file:../temp/tarballs/rushstack-eslint-config-3.0.0.tgz_eslint@8.7.0+typescript@4.7.4
      '@rushstack/heft': file:../temp/tarballs/rushstack-heft-0.47.0.tgz
>>>>>>> e84b15df
      eslint: 8.7.0
      tslint: 5.20.1_typescript@4.7.4
      typescript: 4.7.4

packages:

  /@babel/code-frame/7.12.13:
    resolution: {integrity: sha512-HV1Cm0Q3ZrpCR93tkWOYiuYIgLxZXZFVG2VgK+MBWjUqZTundupbfx2aXarXuw5Ko5aMcjtJgbSs4vUGBS5v6g==}
    dependencies:
      '@babel/highlight': 7.14.0
    dev: true

  /@babel/helper-validator-identifier/7.14.0:
    resolution: {integrity: sha512-V3ts7zMSu5lfiwWDVWzRDGIN+lnCEUdaXgtVHJgLb1rGaA6jMrtB9EmE7L18foXJIE8Un/A/h6NJfGQp/e1J4A==}
    dev: true

  /@babel/highlight/7.14.0:
    resolution: {integrity: sha512-YSCOwxvTYEIMSGaBQb5kDDsCopDdiUGsqpatp3fOlI4+2HQSkTmEVWnVuySdAC5EWCqSWWTv0ib63RjR7dTBdg==}
    dependencies:
      '@babel/helper-validator-identifier': 7.14.0
      chalk: 2.4.2
      js-tokens: 4.0.0
    dev: true

  /@eslint/eslintrc/1.3.0:
    resolution: {integrity: sha512-UWW0TMTmk2d7hLcWD1/e2g5HDM/HQ3csaLSqXCfqwh4uNDuNqlaKWXmEsL4Cs41Z0KnILNvwbHAah3C2yt06kw==}
    engines: {node: ^12.22.0 || ^14.17.0 || >=16.0.0}
    dependencies:
      ajv: 6.12.6
      debug: 4.3.4
      espree: 9.3.2
      globals: 13.15.0
      ignore: 5.2.0
      import-fresh: 3.3.0
      js-yaml: 4.1.0
      minimatch: 3.1.2
      strip-json-comments: 3.1.1
    transitivePeerDependencies:
      - supports-color
    dev: true

  /@humanwhocodes/config-array/0.9.5:
    resolution: {integrity: sha512-ObyMyWxZiCu/yTisA7uzx81s40xR2fD5Cg/2Kq7G02ajkNubJf6BopgDTmDyc3U7sXpNKM8cYOw7s7Tyr+DnCw==}
    engines: {node: '>=10.10.0'}
    dependencies:
      '@humanwhocodes/object-schema': 1.2.1
      debug: 4.3.4
      minimatch: 3.1.2
    transitivePeerDependencies:
      - supports-color
    dev: true

  /@humanwhocodes/object-schema/1.2.1:
    resolution: {integrity: sha512-ZnQMnLV4e7hDlUvw8H+U8ASL02SS2Gn6+9Ac3wGGLIe7+je2AeAOxPY+izIPJDfFDb7eDjev0Us8MO1iFRN8hA==}
    dev: true

  /@microsoft/tsdoc-config/0.16.1:
    resolution: {integrity: sha1-TeEZdsEgKFTEYY82S/SZtL4z5lc=}
    dependencies:
      '@microsoft/tsdoc': 0.14.1
      ajv: 6.12.6
      jju: 1.4.0
      resolve: 1.19.0
    dev: true

  /@microsoft/tsdoc/0.14.1:
    resolution: {integrity: sha1-FV7yEGVCeQGZTnZdqKC6DqrouL0=}
    dev: true

  /@nodelib/fs.scandir/2.1.5:
    resolution: {integrity: sha1-dhnC6yGyVIP20WdUi0z9WnSIw9U=}
    engines: {node: '>= 8'}
    dependencies:
      '@nodelib/fs.stat': 2.0.5
      run-parallel: 1.2.0
    dev: true

  /@nodelib/fs.stat/2.0.5:
    resolution: {integrity: sha1-W9Jir5Tp0lvR5xsF3u1Eh2oiLos=}
    engines: {node: '>= 8'}
    dev: true

  /@nodelib/fs.walk/1.2.7:
    resolution: {integrity: sha1-lMI9sY7kZT4Smr0m+wb4cKyeHuI=}
    engines: {node: '>= 8'}
    dependencies:
      '@nodelib/fs.scandir': 2.1.5
      fastq: 1.11.0
    dev: true

  /@types/argparse/1.0.38:
    resolution: {integrity: sha1-qB/YYG1IH4c6OADG665PHXaKVqk=}
    dev: true

  /@types/json-schema/7.0.11:
    resolution: {integrity: sha1-1CG2xSejA398hEM/0sQingFoY9M=}
    dev: true

  /@types/node/12.20.24:
    resolution: {integrity: sha1-w3rGnLKUivtM75X0JPoAN5camlw=}
    dev: true

  /@types/tapable/1.0.6:
    resolution: {integrity: sha1-qcpLcKGLJwzLK8Cqr+/R1Ia36nQ=}
    dev: true

<<<<<<< HEAD
  /@typescript-eslint/eslint-plugin/5.20.0_23004d42fbd5528f9acbab1c00aa1b82:
    resolution: {integrity: sha1-AiUxpjlkD/P6r68lHRzgCi7wAKE=}
=======
  /@typescript-eslint/eslint-plugin/5.30.3_25d6ff0ef0a03b2bd4ba63c6e16211db:
    resolution: {integrity: sha512-QEgE1uahnDbWEkZlidq7uKB630ny1NN8KbLPmznX+8hYsYpoV1/quG1Nzvs141FVuumuS7O0EpqYw3RB4AVzRg==}
>>>>>>> e84b15df
    engines: {node: ^12.22.0 || ^14.17.0 || >=16.0.0}
    peerDependencies:
      '@typescript-eslint/parser': ^5.0.0
      eslint: ^6.0.0 || ^7.0.0 || ^8.0.0
      typescript: '*'
    peerDependenciesMeta:
      typescript:
        optional: true
    dependencies:
      '@typescript-eslint/parser': 5.30.3_eslint@8.7.0+typescript@4.7.4
      '@typescript-eslint/scope-manager': 5.30.3
      '@typescript-eslint/type-utils': 5.30.3_eslint@8.7.0+typescript@4.7.4
      '@typescript-eslint/utils': 5.30.3_eslint@8.7.0+typescript@4.7.4
      debug: 4.3.4
      eslint: 8.7.0
      functional-red-black-tree: 1.0.1
      ignore: 5.2.0
      regexpp: 3.2.0
      semver: 7.3.7
      tsutils: 3.21.0_typescript@4.7.4
      typescript: 4.7.4
    transitivePeerDependencies:
      - supports-color
    dev: true

<<<<<<< HEAD
  /@typescript-eslint/experimental-utils/5.20.0_eslint@8.7.0+typescript@4.6.4:
    resolution: {integrity: sha1-ftWTvtQEJNnEFg8/hsP29W1sh68=}
=======
  /@typescript-eslint/experimental-utils/5.30.3_eslint@8.7.0+typescript@4.7.4:
    resolution: {integrity: sha512-8UUoWqSJrutESTypS+J70qxuE4D9eZS/cvYbBTdVsZKLpmyqa/haIaL2USWCwcbMzFOJTaQkKWS++TPsoHIs2Q==}
>>>>>>> e84b15df
    engines: {node: ^12.22.0 || ^14.17.0 || >=16.0.0}
    peerDependencies:
      eslint: ^6.0.0 || ^7.0.0 || ^8.0.0
    dependencies:
      '@typescript-eslint/utils': 5.30.3_eslint@8.7.0+typescript@4.7.4
      eslint: 8.7.0
    transitivePeerDependencies:
      - supports-color
      - typescript
    dev: true

<<<<<<< HEAD
  /@typescript-eslint/parser/5.20.0_eslint@8.7.0+typescript@4.6.4:
    resolution: {integrity: sha1-SZHE7gNEMVwq/Cpi8VZWX2icjQs=}
=======
  /@typescript-eslint/parser/5.30.3_eslint@8.7.0+typescript@4.7.4:
    resolution: {integrity: sha512-ddwGEPC3E49DduAUC8UThQafHRE5uc1NE8jdOgl+w8/NrYF50MJQNeD3u4JZrqAXdY9rJz0CdQ9HpNME20CzkA==}
>>>>>>> e84b15df
    engines: {node: ^12.22.0 || ^14.17.0 || >=16.0.0}
    peerDependencies:
      eslint: ^6.0.0 || ^7.0.0 || ^8.0.0
      typescript: '*'
    peerDependenciesMeta:
      typescript:
        optional: true
    dependencies:
      '@typescript-eslint/scope-manager': 5.30.3
      '@typescript-eslint/types': 5.30.3
      '@typescript-eslint/typescript-estree': 5.30.3_typescript@4.7.4
      debug: 4.3.4
      eslint: 8.7.0
      typescript: 4.7.4
    transitivePeerDependencies:
      - supports-color
    dev: true

<<<<<<< HEAD
  /@typescript-eslint/scope-manager/5.20.0:
    resolution: {integrity: sha1-ecf7hZjSlC5Fs8iBztlTGYGMeYA=}
=======
  /@typescript-eslint/scope-manager/5.30.3:
    resolution: {integrity: sha512-yVJIIUXeo/vv6Alj6lKBvsqnRs5hcxUpN3Dg3aD9Zv6r7p6Nn106jJcr5rnpRHAReEb/aMI2RWrt3JmL17eCVA==}
>>>>>>> e84b15df
    engines: {node: ^12.22.0 || ^14.17.0 || >=16.0.0}
    dependencies:
      '@typescript-eslint/types': 5.30.3
      '@typescript-eslint/visitor-keys': 5.30.3
    dev: true

<<<<<<< HEAD
  /@typescript-eslint/type-utils/5.20.0_eslint@8.7.0+typescript@4.6.4:
    resolution: {integrity: sha1-FRwhy+mjeKNGhXNQNuXd/AAiO+M=}
=======
  /@typescript-eslint/type-utils/5.30.3_eslint@8.7.0+typescript@4.7.4:
    resolution: {integrity: sha512-IIzakE7OXOqdwPaXhRiPnaZ8OuJJYBLufOffd9fqzkI4IMFIYq8KC7bghdnF7QUJTirURRErQFrJ/w5UpwIqaw==}
>>>>>>> e84b15df
    engines: {node: ^12.22.0 || ^14.17.0 || >=16.0.0}
    peerDependencies:
      eslint: '*'
      typescript: '*'
    peerDependenciesMeta:
      typescript:
        optional: true
    dependencies:
      '@typescript-eslint/utils': 5.30.3_eslint@8.7.0+typescript@4.7.4
      debug: 4.3.4
      eslint: 8.7.0
      tsutils: 3.21.0_typescript@4.7.4
      typescript: 4.7.4
    transitivePeerDependencies:
      - supports-color
    dev: true

<<<<<<< HEAD
  /@typescript-eslint/types/5.20.0:
    resolution: {integrity: sha1-+jnDwqp4ZWgwIxjxy1H89kJYwgw=}
    engines: {node: ^12.22.0 || ^14.17.0 || >=16.0.0}
    dev: true

  /@typescript-eslint/typescript-estree/5.20.0_typescript@4.6.4:
    resolution: {integrity: sha1-q3NoarGMh4G78knJRZpV3JQX1rA=}
=======
  /@typescript-eslint/types/5.30.3:
    resolution: {integrity: sha512-vshU3pjSTgBPNgfd55JLYngHkXuwQP68fxYFUAg1Uq+JrR3xG/XjvL9Dmv28CpOERtqwkaR4QQ3mD0NLZcE2Xw==}
    engines: {node: ^12.22.0 || ^14.17.0 || >=16.0.0}
    dev: true

  /@typescript-eslint/typescript-estree/5.30.3_typescript@4.7.4:
    resolution: {integrity: sha512-jqVh5N9AJx6+7yRgoA+ZelAFrHezgI9pzI9giv7s84DDOmtpFwTgURcpICDHyz9x6vAeOu91iACZ4dBTVfzIyA==}
>>>>>>> e84b15df
    engines: {node: ^12.22.0 || ^14.17.0 || >=16.0.0}
    peerDependencies:
      typescript: '*'
    peerDependenciesMeta:
      typescript:
        optional: true
    dependencies:
      '@typescript-eslint/types': 5.30.3
      '@typescript-eslint/visitor-keys': 5.30.3
      debug: 4.3.4
      globby: 11.1.0
      is-glob: 4.0.3
      semver: 7.3.7
      tsutils: 3.21.0_typescript@4.7.4
      typescript: 4.7.4
    transitivePeerDependencies:
      - supports-color
    dev: true

<<<<<<< HEAD
  /@typescript-eslint/utils/5.20.0_eslint@8.7.0+typescript@4.6.4:
    resolution: {integrity: sha1-uOlZ7RHsobLVQU4SQX/ZTK41F6U=}
=======
  /@typescript-eslint/utils/5.30.3_eslint@8.7.0+typescript@4.7.4:
    resolution: {integrity: sha512-OEaBXGxxdIy35H+jyXfYAMQ66KMJczK9hEhL3gR6IRbWe5PyK+bPDC9zbQNVII6rNFTfF/Mse0z21NlEU+vOMw==}
>>>>>>> e84b15df
    engines: {node: ^12.22.0 || ^14.17.0 || >=16.0.0}
    peerDependencies:
      eslint: ^6.0.0 || ^7.0.0 || ^8.0.0
    dependencies:
      '@types/json-schema': 7.0.11
      '@typescript-eslint/scope-manager': 5.30.3
      '@typescript-eslint/types': 5.30.3
      '@typescript-eslint/typescript-estree': 5.30.3_typescript@4.7.4
      eslint: 8.7.0
      eslint-scope: 5.1.1
      eslint-utils: 3.0.0_eslint@8.7.0
    transitivePeerDependencies:
      - supports-color
      - typescript
    dev: true

<<<<<<< HEAD
  /@typescript-eslint/visitor-keys/5.20.0:
    resolution: {integrity: sha1-cCNrXGtn+6+LL1i/NBS3bB6CbCo=}
=======
  /@typescript-eslint/visitor-keys/5.30.3:
    resolution: {integrity: sha512-ep2xtHOhnSRt6fDP9DSSxrA/FqZhdMF7/Y9fYsxrKss2uWJMbzJyBJ/We1fKc786BJ10pHwrzUlhvpz8i7XzBg==}
>>>>>>> e84b15df
    engines: {node: ^12.22.0 || ^14.17.0 || >=16.0.0}
    dependencies:
      '@typescript-eslint/types': 5.30.3
      eslint-visitor-keys: 3.3.0
    dev: true

  /acorn-jsx/5.3.2_acorn@8.7.1:
    resolution: {integrity: sha512-rq9s+JNhf0IChjtDXxllJ7g41oZk5SlXtp0LHwyA5cejwn7vKmKp4pPri6YEePv2PU65sAsegbXtIinmDFDXgQ==}
    peerDependencies:
      acorn: ^6.0.0 || ^7.0.0 || ^8.0.0
    dependencies:
      acorn: 8.7.1
    dev: true

  /acorn/8.7.1:
    resolution: {integrity: sha512-Xx54uLJQZ19lKygFXOWsscKUbsBZW0CPykPhVQdhIeIwrbPmJzqeASDInc8nKBnp/JT6igTs82qPXz069H8I/A==}
    engines: {node: '>=0.4.0'}
    hasBin: true
    dev: true

  /ajv/6.12.6:
    resolution: {integrity: sha512-j3fVLgvTo527anyYyJOGTYJbG+vnnQYvE0m5mmkc1TK+nxAppkCLMIL0aZ4dblVCNoGShhm+kzE4ZUykBoMg4g==}
    dependencies:
      fast-deep-equal: 3.1.3
      fast-json-stable-stringify: 2.1.0
      json-schema-traverse: 0.4.1
      uri-js: 4.4.1
    dev: true

  /ansi-regex/5.0.1:
    resolution: {integrity: sha512-quJQXlTSUGL2LH9SUXo8VwsY4soanhgo6LNSm84E1LBcE8s3O0wpdiRzyR9z/ZZJMlMWv37qOOb9pdJlMUEKFQ==}
    engines: {node: '>=8'}
    dev: true

  /ansi-styles/3.2.1:
    resolution: {integrity: sha512-VT0ZI6kZRdTh8YyJw3SMbYm/u+NqfsAxEpWO0Pf9sq8/e94WxxOpPKx9FR1FlyCtOVDNOQ+8ntlqFxiRc+r5qA==}
    engines: {node: '>=4'}
    dependencies:
      color-convert: 1.9.3
    dev: true

  /ansi-styles/4.3.0:
    resolution: {integrity: sha512-zbB9rCJAT1rbjiVDb2hqKFHNYLxgtk8NURxZ3IZwD3F6NtxbXZQCnnSi1Lkx+IDohdPlFp222wVALIheZJQSEg==}
    engines: {node: '>=8'}
    dependencies:
      color-convert: 2.0.1
    dev: true

  /anymatch/3.1.2:
    resolution: {integrity: sha1-wFV8CWrzLxBhmPT04qODU343hxY=}
    engines: {node: '>= 8'}
    dependencies:
      normalize-path: 3.0.0
      picomatch: 2.3.0
    dev: true

  /argparse/1.0.10:
    resolution: {integrity: sha1-vNZ5HqWuCXJeF+WtmIE0zUCz2RE=}
    dependencies:
      sprintf-js: 1.0.3
    dev: true

  /argparse/2.0.1:
    resolution: {integrity: sha1-JG9Q88p4oyQPbJl+ipvR6sSeSzg=}
    dev: true

  /array-includes/3.1.5:
    resolution: {integrity: sha1-LDIAENuNMQMf0qX2s7vUsarTG9s=}
    engines: {node: '>= 0.4'}
    dependencies:
      call-bind: 1.0.2
      define-properties: 1.1.4
      es-abstract: 1.20.1
      get-intrinsic: 1.1.1
      is-string: 1.0.7
    dev: true

  /array-union/2.1.0:
    resolution: {integrity: sha1-t5hCCtvrHego2ErNii4j0+/oXo0=}
    engines: {node: '>=8'}
    dev: true

  /array.prototype.flatmap/1.3.0:
    resolution: {integrity: sha1-p+jtQiX0eIpwzZEKvPB5HnalU08=}
    engines: {node: '>= 0.4'}
    dependencies:
      call-bind: 1.0.2
      define-properties: 1.1.4
      es-abstract: 1.20.1
      es-shim-unscopables: 1.0.0
    dev: true

  /balanced-match/1.0.2:
    resolution: {integrity: sha1-6D46fj8wCzTLnYf2FfoMvzV2kO4=}
    dev: true

  /binary-extensions/2.2.0:
    resolution: {integrity: sha1-dfUC7q+f/eQvyYgpZFvk6na9ni0=}
    engines: {node: '>=8'}
    dev: true

  /brace-expansion/1.1.11:
    resolution: {integrity: sha1-PH/L9SnYcibz0vUrlm/1Jx60Qd0=}
    dependencies:
      balanced-match: 1.0.2
      concat-map: 0.0.1
    dev: true

  /braces/3.0.2:
    resolution: {integrity: sha1-NFThpGLujVmeI23zNs2epPiv4Qc=}
    engines: {node: '>=8'}
    dependencies:
      fill-range: 7.0.1
    dev: true

  /builtin-modules/1.1.1:
    resolution: {integrity: sha1-Jw8HbFpywC9bZaR9+Uxf46J4iS8=}
    engines: {node: '>=0.10.0'}
    dev: true

  /call-bind/1.0.2:
    resolution: {integrity: sha1-sdTonmiBGcPJqQOtMKuy9qkZvjw=}
    dependencies:
      function-bind: 1.1.1
      get-intrinsic: 1.1.1
    dev: true

  /callsites/3.1.0:
    resolution: {integrity: sha512-P8BjAsXvZS+VIDUI11hHCQEv74YT67YUi5JJFNWIqL235sBmjX4+qx9Muvls5ivyNENctx46xQLQ3aTuE7ssaQ==}
    engines: {node: '>=6'}
    dev: true

  /chalk/2.4.2:
    resolution: {integrity: sha512-Mti+f9lpJNcwF4tWV8/OrTTtF1gZi+f8FqlyAdouralcFWFQWF2+NgCHShjkCb+IFBLq9buZwE1xckQU4peSuQ==}
    engines: {node: '>=4'}
    dependencies:
      ansi-styles: 3.2.1
      escape-string-regexp: 1.0.5
      supports-color: 5.5.0
    dev: true

  /chalk/4.1.1:
    resolution: {integrity: sha512-diHzdDKxcU+bAsUboHLPEDQiw0qEe0qd7SYUn3HgcFlWgbDcfLGswOHYeGrHKzG9z6UYf01d9VFMfZxPM1xZSg==}
    engines: {node: '>=10'}
    dependencies:
      ansi-styles: 4.3.0
      supports-color: 7.2.0
    dev: true

  /chokidar/3.4.3:
    resolution: {integrity: sha1-wd84IxRI5FykrFiObHlXO6alfVs=}
    engines: {node: '>= 8.10.0'}
    dependencies:
      anymatch: 3.1.2
      braces: 3.0.2
      glob-parent: 5.1.2
      is-binary-path: 2.1.0
      is-glob: 4.0.3
      normalize-path: 3.0.0
      readdirp: 3.5.0
    optionalDependencies:
      fsevents: 2.1.3
    dev: true

  /color-convert/1.9.3:
    resolution: {integrity: sha512-QfAUtd+vFdAtFQcC8CCyYt1fYWxSqAiK2cSD6zDB8N3cpsEBAvRxp9zOGg6G/SHHJYAT88/az/IuDGALsNVbGg==}
    dependencies:
      color-name: 1.1.3
    dev: true

  /color-convert/2.0.1:
    resolution: {integrity: sha512-RRECPsj7iu/xb5oKYcsFHSppFNnsj/52OVTRKb4zP5onXwVF3zVmmToNcOfGC+CRDpfK/U584fMg38ZHCaElKQ==}
    engines: {node: '>=7.0.0'}
    dependencies:
      color-name: 1.1.4
    dev: true

  /color-name/1.1.3:
    resolution: {integrity: sha512-72fSenhMw2HZMTVHeCA9KCmpEIbzWiQsjN+BHcBbS9vr1mtt+vJjPdksIBNUmKAW8TFUDPJK5SUU3QhE9NEXDw==}
    dev: true

  /color-name/1.1.4:
    resolution: {integrity: sha512-dOy+3AuW3a2wNbZHIuMZpTcgjGuLU/uBL/ubcZF9OXbDo8ff4O8yVp5Bf0efS8uEoYo5q4Fx7dY9OgQGXgAsQA==}
    dev: true

  /colors/1.2.5:
    resolution: {integrity: sha1-icetmjdLwDDfgBMkH2gTbtiDWvw=}
    engines: {node: '>=0.1.90'}
    dev: true

  /commander/2.20.3:
    resolution: {integrity: sha512-GpVkmM8vF2vQUkj2LvZmD35JxeJOLCwJ9cUkugyk2nuhbv3+mJvpLYYt+0+USMxE+oj+ey/lJEnhZw75x/OMcQ==}
    dev: true

  /concat-map/0.0.1:
    resolution: {integrity: sha1-2Klr13/Wjfd5OnMDajug1UBdR3s=}
    dev: true

  /cross-spawn/7.0.3:
    resolution: {integrity: sha512-iRDPJKUPVEND7dHPO8rkbOnPpyDygcDFtWjpeWNCgy8WP2rXcxXL8TskReQl6OrB2G7+UJrags1q15Fudc7G6w==}
    engines: {node: '>= 8'}
    dependencies:
      path-key: 3.1.1
      shebang-command: 2.0.0
      which: 2.0.2
    dev: true

  /debug/4.3.4:
    resolution: {integrity: sha512-PRWFHuSU3eDtQJPvnNY7Jcket1j0t5OuOsFzPPzsekD52Zl8qUfFIPEiswXqIvHWGVHOgX+7G/vCNNhehwxfkQ==}
    engines: {node: '>=6.0'}
    peerDependencies:
      supports-color: '*'
    peerDependenciesMeta:
      supports-color:
        optional: true
    dependencies:
      ms: 2.1.2
    dev: true

  /deep-is/0.1.3:
    resolution: {integrity: sha512-GtxAN4HvBachZzm4OnWqc45ESpUCMwkYcsjnsPs23FwJbsO+k4t0k9bQCgOmzIlpHO28+WPK/KRbRk0DDHuuDw==}
    dev: true

  /define-properties/1.1.4:
    resolution: {integrity: sha1-CxTXvX++svNXLDp+2oDqXVf7BbE=}
    engines: {node: '>= 0.4'}
    dependencies:
      has-property-descriptors: 1.0.0
      object-keys: 1.1.1
    dev: true

  /diff/4.0.2:
    resolution: {integrity: sha512-58lmxKSA4BNyLz+HHMUzlOEpg09FV+ev6ZMe3vJihgdxzgcwZ8VoEEPmALCZG9LmqfVoNMMKpttIYTVG6uDY7A==}
    engines: {node: '>=0.3.1'}
    dev: true

  /dir-glob/3.0.1:
    resolution: {integrity: sha1-Vtv3PZkqSpO6FYT0U0Bj/S5BcX8=}
    engines: {node: '>=8'}
    dependencies:
      path-type: 4.0.0
    dev: true

  /doctrine/2.1.0:
    resolution: {integrity: sha1-XNAfwQFiG0LEzX9dGmYkNxbT850=}
    engines: {node: '>=0.10.0'}
    dependencies:
      esutils: 2.0.3
    dev: true

  /doctrine/3.0.0:
    resolution: {integrity: sha512-yS+Q5i3hBf7GBkd4KG8a7eBNNWNGLTaEwwYWUijIYM7zrlYDM0BFXHjjPWlWZ1Rg7UaddZeIDmi9jF3HmqiQ2w==}
    engines: {node: '>=6.0.0'}
    dependencies:
      esutils: 2.0.3
    dev: true

  /es-abstract/1.20.1:
    resolution: {integrity: sha1-AnKSzW70S9ErGRO4KBFvVHh9GBQ=}
    engines: {node: '>= 0.4'}
    dependencies:
      call-bind: 1.0.2
      es-to-primitive: 1.2.1
      function-bind: 1.1.1
      function.prototype.name: 1.1.5
      get-intrinsic: 1.1.1
      get-symbol-description: 1.0.0
      has: 1.0.3
      has-property-descriptors: 1.0.0
      has-symbols: 1.0.3
      internal-slot: 1.0.3
      is-callable: 1.2.4
      is-negative-zero: 2.0.2
      is-regex: 1.1.4
      is-shared-array-buffer: 1.0.2
      is-string: 1.0.7
      is-weakref: 1.0.2
      object-inspect: 1.12.2
      object-keys: 1.1.1
      object.assign: 4.1.2
      regexp.prototype.flags: 1.4.3
      string.prototype.trimend: 1.0.5
      string.prototype.trimstart: 1.0.5
      unbox-primitive: 1.0.2
    dev: true

  /es-shim-unscopables/1.0.0:
    resolution: {integrity: sha1-cC5jIZMgHj7fhxNjXQg9N45RAkE=}
    dependencies:
      has: 1.0.3
    dev: true

  /es-to-primitive/1.2.1:
    resolution: {integrity: sha1-5VzUyc3BiLzvsDs2bHNjI/xciYo=}
    engines: {node: '>= 0.4'}
    dependencies:
      is-callable: 1.2.4
      is-date-object: 1.0.4
      is-symbol: 1.0.4
    dev: true

  /escape-string-regexp/1.0.5:
    resolution: {integrity: sha512-vbRorB5FUQWvla16U8R/qgaFIya2qGzwDrNmCZuYKrbdSUMG6I1ZCGQRefkRVhuOkIGVne7BQ35DSfo1qvJqFg==}
    engines: {node: '>=0.8.0'}
    dev: true

  /escape-string-regexp/4.0.0:
    resolution: {integrity: sha512-TtpcNJ3XAzx3Gq8sWRzJaVajRs0uVxA2YAkdb1jm2YkPz4G6egUFAyA3n5vtEIZefPk5Wa4UXbKuS5fKkJWdgA==}
    engines: {node: '>=10'}
    dev: true

  /eslint-plugin-promise/6.0.0_eslint@8.7.0:
    resolution: {integrity: sha1-AXZSwHyYFkE6QeEcMK3ELD1V/xg=}
    engines: {node: ^12.22.0 || ^14.17.0 || >=16.0.0}
    peerDependencies:
      eslint: ^7.0.0 || ^8.0.0
    dependencies:
      eslint: 8.7.0
    dev: true

  /eslint-plugin-react/7.27.1_eslint@8.7.0:
    resolution: {integrity: sha1-RpICRCUGYW93qFTZG6uq4ewXS0U=}
    engines: {node: '>=4'}
    peerDependencies:
      eslint: ^3 || ^4 || ^5 || ^6 || ^7 || ^8
    dependencies:
      array-includes: 3.1.5
      array.prototype.flatmap: 1.3.0
      doctrine: 2.1.0
      eslint: 8.7.0
      estraverse: 5.3.0
      jsx-ast-utils: 2.4.1
      minimatch: 3.1.2
      object.entries: 1.1.5
      object.fromentries: 2.0.5
      object.hasown: 1.1.1
      object.values: 1.1.5
      prop-types: 15.7.2
      resolve: 2.0.0-next.3
      semver: 6.3.0
      string.prototype.matchall: 4.0.7
    dev: true

  /eslint-plugin-tsdoc/0.2.16:
    resolution: {integrity: sha1-o9MfuceVX6o8ZqQ91D2nY18cXg0=}
    dependencies:
      '@microsoft/tsdoc': 0.14.1
      '@microsoft/tsdoc-config': 0.16.1
    dev: true

  /eslint-scope/5.1.1:
    resolution: {integrity: sha1-54blmmbLkrP2wfsNUIqrF0hI9Iw=}
    engines: {node: '>=8.0.0'}
    dependencies:
      esrecurse: 4.3.0
      estraverse: 4.3.0
    dev: true

  /eslint-scope/7.1.1:
    resolution: {integrity: sha512-QKQM/UXpIiHcLqJ5AOyIW7XZmzjkzQXYE54n1++wb0u9V/abW3l9uQnxX8Z5Xd18xyKIMTUAyQ0k1e8pz6LUrw==}
    engines: {node: ^12.22.0 || ^14.17.0 || >=16.0.0}
    dependencies:
      esrecurse: 4.3.0
      estraverse: 5.3.0
    dev: true

  /eslint-utils/3.0.0_eslint@8.7.0:
    resolution: {integrity: sha512-uuQC43IGctw68pJA1RgbQS8/NP7rch6Cwd4j3ZBtgo4/8Flj4eGE7ZYSZRN3iq5pVUv6GPdW5Z1RFleo84uLDA==}
    engines: {node: ^10.0.0 || ^12.0.0 || >= 14.0.0}
    peerDependencies:
      eslint: '>=5'
    dependencies:
      eslint: 8.7.0
      eslint-visitor-keys: 2.1.0
    dev: true

  /eslint-visitor-keys/2.1.0:
    resolution: {integrity: sha512-0rSmRBzXgDzIsD6mGdJgevzgezI534Cer5L/vyMX0kHzT/jiB43jRhd9YUlMGYLQy2zprNmoT8qasCGtY+QaKw==}
    engines: {node: '>=10'}
    dev: true

  /eslint-visitor-keys/3.3.0:
    resolution: {integrity: sha512-mQ+suqKJVyeuwGYHAdjMFqjCyfl8+Ldnxuyp3ldiMBFKkvytrXUZWaiPCEav8qDHKty44bD+qV1IP4T+w+xXRA==}
    engines: {node: ^12.22.0 || ^14.17.0 || >=16.0.0}
    dev: true

  /eslint/8.7.0:
    resolution: {integrity: sha512-ifHYzkBGrzS2iDU7KjhCAVMGCvF6M3Xfs8X8b37cgrUlDt6bWRTpRh6T/gtSXv1HJ/BUGgmjvNvOEGu85Iif7w==}
    engines: {node: ^12.22.0 || ^14.17.0 || >=16.0.0}
    hasBin: true
    dependencies:
      '@eslint/eslintrc': 1.3.0
      '@humanwhocodes/config-array': 0.9.5
      ajv: 6.12.6
      chalk: 4.1.1
      cross-spawn: 7.0.3
      debug: 4.3.4
      doctrine: 3.0.0
      escape-string-regexp: 4.0.0
      eslint-scope: 7.1.1
      eslint-utils: 3.0.0_eslint@8.7.0
      eslint-visitor-keys: 3.3.0
      espree: 9.3.2
      esquery: 1.4.0
      esutils: 2.0.3
      fast-deep-equal: 3.1.3
      file-entry-cache: 6.0.1
      functional-red-black-tree: 1.0.1
      glob-parent: 6.0.2
      globals: 13.10.0
      ignore: 5.2.0
      import-fresh: 3.3.0
      imurmurhash: 0.1.4
      is-glob: 4.0.1
      js-yaml: 4.1.0
      json-stable-stringify-without-jsonify: 1.0.1
      levn: 0.4.1
      lodash.merge: 4.6.2
      minimatch: 3.0.4
      natural-compare: 1.4.0
      optionator: 0.9.1
      regexpp: 3.2.0
      strip-ansi: 6.0.1
      strip-json-comments: 3.1.1
      text-table: 0.2.0
      v8-compile-cache: 2.3.0
    transitivePeerDependencies:
      - supports-color
    dev: true

  /espree/9.3.2:
    resolution: {integrity: sha512-D211tC7ZwouTIuY5x9XnS0E9sWNChB7IYKX/Xp5eQj3nFXhqmiUDB9q27y76oFl8jTg3pXcQx/bpxMfs3CIZbA==}
    engines: {node: ^12.22.0 || ^14.17.0 || >=16.0.0}
    dependencies:
      acorn: 8.7.1
      acorn-jsx: 5.3.2_acorn@8.7.1
      eslint-visitor-keys: 3.3.0
    dev: true

  /esprima/4.0.1:
    resolution: {integrity: sha512-eGuFFw7Upda+g4p+QHvnW0RyTX/SVeJBDM/gCtMARO0cLuT2HcEKnTPvhjV6aGeqrCB/sbNop0Kszm0jsaWU4A==}
    engines: {node: '>=4'}
    hasBin: true
    dev: true

  /esquery/1.4.0:
    resolution: {integrity: sha512-cCDispWt5vHHtwMY2YrAQ4ibFkAL8RbH5YGBnZBc90MolvvfkkQcJro/aZiAQUlQ3qgrYS6D6v8Gc5G5CQsc9w==}
    engines: {node: '>=0.10'}
    dependencies:
      estraverse: 5.3.0
    dev: true

  /esrecurse/4.3.0:
    resolution: {integrity: sha512-KmfKL3b6G+RXvP8N1vr3Tq1kL/oCFgn2NYXEtqP8/L3pKapUA4G8cFVaoF3SU323CD4XypR/ffioHmkti6/Tag==}
    engines: {node: '>=4.0'}
    dependencies:
      estraverse: 5.3.0
    dev: true

  /estraverse/4.3.0:
    resolution: {integrity: sha1-OYrT88WiSUi+dyXoPRGn3ijNvR0=}
    engines: {node: '>=4.0'}
    dev: true

  /estraverse/5.3.0:
    resolution: {integrity: sha512-MMdARuVEQziNTeJD8DgMqmhwR11BRQ/cBP+pLtYdSTnf3MIO8fFeiINEbX36ZdNlfU/7A9f3gUw49B3oQsvwBA==}
    engines: {node: '>=4.0'}
    dev: true

  /esutils/2.0.3:
    resolution: {integrity: sha512-kVscqXk4OCp68SZ0dkgEKVi6/8ij300KBWTJq32P/dYeWTSwK41WyTxalN1eRmA5Z9UU/LX9D7FWSmV9SAYx6g==}
    engines: {node: '>=0.10.0'}
    dev: true

  /fast-deep-equal/3.1.3:
    resolution: {integrity: sha512-f3qQ9oQy9j2AhBe/H9VC91wLmKBCCU/gDOnKNAYG5hswO7BLKj09Hc5HYNz9cGI++xlpDCIgDaitVs03ATR84Q==}
    dev: true

<<<<<<< HEAD
  /fast-glob/3.2.5:
    resolution: {integrity: sha1-eTmvKmVt55pPGQGQPuityqfLlmE=}
    engines: {node: '>=8'}
=======
  /fast-glob/3.2.11:
    resolution: {integrity: sha512-xrO3+1bxSo3ZVHAnqzyuewYT6aMFHRAd4Kcs92MAonjwQZLsK9d0SF1IyQ3k5PoirxTW0Oe/RqFgMQ6TcNE5Ew==}
    engines: {node: '>=8.6.0'}
>>>>>>> e84b15df
    dependencies:
      '@nodelib/fs.stat': 2.0.5
      '@nodelib/fs.walk': 1.2.7
      glob-parent: 5.1.2
      merge2: 1.4.1
      micromatch: 4.0.4
    dev: true

  /fast-json-stable-stringify/2.1.0:
    resolution: {integrity: sha512-lhd/wF+Lk98HZoTCtlVraHtfh5XYijIjalXck7saUtuanSDyLMxnHhSXEDJqHxD7msR8D0uCmqlkwjCV8xvwHw==}
    dev: true

  /fast-levenshtein/2.0.6:
    resolution: {integrity: sha512-DCXu6Ifhqcks7TZKY3Hxp3y6qphY5SJZmrWMDrKcERSOXWQdMhU9Ig/PYrzyw/ul9jOIyh0N4M0tbC5hodg8dw==}
    dev: true

  /fastq/1.11.0:
    resolution: {integrity: sha1-u5+5VaBxMKkY62PB9RYcwypdCFg=}
    dependencies:
      reusify: 1.0.4
    dev: true

  /file-entry-cache/6.0.1:
    resolution: {integrity: sha512-7Gps/XWymbLk2QLYK4NzpMOrYjMhdIxXuIvy2QBsLE6ljuodKvdkWs/cpyJJ3CVIVpH0Oi1Hvg1ovbMzLdFBBg==}
    engines: {node: ^10.12.0 || >=12.0.0}
    dependencies:
      flat-cache: 3.0.4
    dev: true

  /fill-range/7.0.1:
    resolution: {integrity: sha1-GRmmp8df44ssfHflGYU12prN2kA=}
    engines: {node: '>=8'}
    dependencies:
      to-regex-range: 5.0.1
    dev: true

  /flat-cache/3.0.4:
    resolution: {integrity: sha512-dm9s5Pw7Jc0GvMYbshN6zchCA9RgQlzzEZX3vylR9IqFfS8XciblUXOKfW6SiuJ0e13eDYZoZV5wdrev7P3Nwg==}
    engines: {node: ^10.12.0 || >=12.0.0}
    dependencies:
      flatted: 3.2.1
      rimraf: 3.0.2
    dev: true

  /flatted/3.2.1:
    resolution: {integrity: sha512-OMQjaErSFHmHqZe+PSidH5n8j3O0F2DdnVh8JB4j4eUQ2k6KvB0qGfrKIhapvez5JerBbmWkaLYUYWISaESoXg==}
    dev: true

  /fs-extra/7.0.1:
    resolution: {integrity: sha1-TxicRKoSO4lfcigE9V6iPq3DSOk=}
    engines: {node: '>=6 <7 || >=8'}
    dependencies:
      graceful-fs: 4.2.6
      jsonfile: 4.0.0
      universalify: 0.1.2
    dev: true

  /fs.realpath/1.0.0:
    resolution: {integrity: sha512-OO0pH2lK6a0hZnAdau5ItzHPI6pUlvI7jMVnxUQRtw4owF2wk8lOSabtGDCTP4Ggrg2MbGnWO9X8K1t4+fGMDw==}
    dev: true

  /fsevents/2.1.3:
    resolution: {integrity: sha1-+3OHA66NL5/pAMM4Nt3r7ouX8j4=}
    engines: {node: ^8.16.0 || ^10.6.0 || >=11.0.0}
    os: [darwin]
    requiresBuild: true
    dev: true
    optional: true

  /function-bind/1.1.1:
    resolution: {integrity: sha512-yIovAzMX49sF8Yl58fSCWJ5svSLuaibPxXQJFLmBObTuCr0Mf1KiPopGM9NiFjiYBCbfaa2Fh6breQ6ANVTI0A==}
    dev: true

  /function.prototype.name/1.1.5:
    resolution: {integrity: sha1-zOBQX+H/uAUD5vnkbMZORqEqliE=}
    engines: {node: '>= 0.4'}
    dependencies:
      call-bind: 1.0.2
      define-properties: 1.1.4
      es-abstract: 1.20.1
      functions-have-names: 1.2.3
    dev: true

  /functional-red-black-tree/1.0.1:
    resolution: {integrity: sha512-dsKNQNdj6xA3T+QlADDA7mOSlX0qiMINjn0cgr+eGHGsbSHzTabcIogz2+p/iqP1Xs6EP/sS2SbqH+brGTbq0g==}
    dev: true

  /functions-have-names/1.2.3:
    resolution: {integrity: sha1-BAT+TuK6L2B/Dg7DyAuumUEzuDQ=}
    dev: true

  /get-intrinsic/1.1.1:
    resolution: {integrity: sha1-FfWfN2+FXERpY5SPDSTNNje0q8Y=}
    dependencies:
      function-bind: 1.1.1
      has: 1.0.3
      has-symbols: 1.0.3
    dev: true

  /get-symbol-description/1.0.0:
    resolution: {integrity: sha1-f9uByQAQH71WTdXxowr1qtweWNY=}
    engines: {node: '>= 0.4'}
    dependencies:
      call-bind: 1.0.2
      get-intrinsic: 1.1.1
    dev: true

  /glob-escape/0.0.2:
    resolution: {integrity: sha1-nCf3gh7RwTd1gvPv2VWOP2dWKO0=}
    engines: {node: '>= 0.10'}
    dev: true

  /glob-parent/5.1.2:
    resolution: {integrity: sha1-hpgyxYA0/mikCTwX3BXoNA2EAcQ=}
    engines: {node: '>= 6'}
    dependencies:
      is-glob: 4.0.3
    dev: true

  /glob-parent/6.0.2:
    resolution: {integrity: sha512-XxwI8EOhVQgWp6iDL+3b0r86f4d6AX6zSU55HfB4ydCEuXLXc5FcYeOu+nnGftS4TEju/11rt4KJPTMgbfmv4A==}
    engines: {node: '>=10.13.0'}
    dependencies:
      is-glob: 4.0.3
    dev: true

  /glob/7.1.7:
    resolution: {integrity: sha512-OvD9ENzPLbegENnYP5UUfJIirTg4+XwMWGaQfQTY0JenxNvvIKP3U3/tAQSPIu/lHxXYSZmpXlUHeqAIdKzBLQ==}
    dependencies:
      fs.realpath: 1.0.0
      inflight: 1.0.6
      inherits: 2.0.4
      minimatch: 3.1.2
      once: 1.4.0
      path-is-absolute: 1.0.1
    dev: true

  /globals/13.10.0:
    resolution: {integrity: sha512-piHC3blgLGFjvOuMmWZX60f+na1lXFDhQXBf1UYp2fXPXqvEUbOhNwi6BsQ0bQishwedgnjkwv1d9zKf+MWw3g==}
    engines: {node: '>=8'}
    dependencies:
      type-fest: 0.20.2
    dev: true

  /globals/13.15.0:
    resolution: {integrity: sha512-bpzcOlgDhMG070Av0Vy5Owklpv1I6+j96GhUI7Rh7IzDCKLzboflLrrfqMu8NquDbiR4EOQk7XzJwqVJxicxog==}
    engines: {node: '>=8'}
    dependencies:
      type-fest: 0.20.2
    dev: true

<<<<<<< HEAD
  /globby/11.0.4:
    resolution: {integrity: sha1-LLr/d8Lypi5x6bKBOme5ejowAaU=}
=======
  /globby/11.1.0:
    resolution: {integrity: sha512-jhIXaOzy1sb8IyocaruWSn1TjmnBVs8Ayhcy83rmxNJ8q2uWKCAj3CnJY+KpGSXCueAPc0i05kVvVKtP1t9S3g==}
>>>>>>> e84b15df
    engines: {node: '>=10'}
    dependencies:
      array-union: 2.1.0
      dir-glob: 3.0.1
      fast-glob: 3.2.11
      ignore: 5.2.0
      merge2: 1.4.1
      slash: 3.0.0
    dev: true

  /graceful-fs/4.2.6:
    resolution: {integrity: sha1-/wQLKwhTsjw9MQJ1I3BvGIXXa+4=}
    dev: true

  /has-bigints/1.0.2:
    resolution: {integrity: sha1-CHG9Pj1RYm9soJZmaLo11WAtbqo=}
    dev: true

  /has-flag/3.0.0:
    resolution: {integrity: sha512-sKJf1+ceQBr4SMkvQnBDNDtf4TXpVhVGateu0t918bl30FnbE2m4vNLX+VWe/dpjlb+HugGYzW7uQXH98HPEYw==}
    engines: {node: '>=4'}
    dev: true

  /has-flag/4.0.0:
    resolution: {integrity: sha512-EykJT/Q1KjTWctppgIAgfSO0tKVuZUjhgMr17kqTumMl6Afv3EISleU7qZUzoXDFTAHTDC4NOoG/ZxU3EvlMPQ==}
    engines: {node: '>=8'}
    dev: true

  /has-property-descriptors/1.0.0:
    resolution: {integrity: sha1-YQcIYAYG02lh7QTBlhk7amB/qGE=}
    dependencies:
      get-intrinsic: 1.1.1
    dev: true

  /has-symbols/1.0.3:
    resolution: {integrity: sha1-u3ssQ0klHc6HsSX3vfh0qnyLOfg=}
    engines: {node: '>= 0.4'}
    dev: true

  /has-tostringtag/1.0.0:
    resolution: {integrity: sha1-fhM4GKfTlHNPlB5zw9P5KR5liyU=}
    engines: {node: '>= 0.4'}
    dependencies:
      has-symbols: 1.0.3
    dev: true

  /has/1.0.3:
    resolution: {integrity: sha512-f2dvO0VU6Oej7RkWJGrehjbzMAjFp5/VKPp5tTpWIV4JHHZK1/BxbFRtf/siA2SWTe09caDmVtYYzWEIbBS4zw==}
    engines: {node: '>= 0.4.0'}
    dependencies:
      function-bind: 1.1.1
    dev: true

  /ignore/5.2.0:
    resolution: {integrity: sha512-CmxgYGiEPCLhfLnpPp1MoRmifwEIOgjcHXxOBjv7mY96c+eWScsOP9c112ZyLdWHi0FxHjI+4uVhKYp/gcdRmQ==}
    engines: {node: '>= 4'}
    dev: true

  /import-fresh/3.3.0:
    resolution: {integrity: sha512-veYYhQa+D1QBKznvhUHxb8faxlrwUnxseDAbAp457E0wLNio2bOSKnjYDhMj+YiAq61xrMGhQk9iXVk5FzgQMw==}
    engines: {node: '>=6'}
    dependencies:
      parent-module: 1.0.1
      resolve-from: 4.0.0
    dev: true

  /import-lazy/4.0.0:
    resolution: {integrity: sha1-6OtidIOgpD2jwD8+NVSL5csMwVM=}
    engines: {node: '>=8'}
    dev: true

  /imurmurhash/0.1.4:
    resolution: {integrity: sha512-JmXMZ6wuvDmLiHEml9ykzqO6lwFbof0GG4IkcGaENdCRDDmMVnny7s5HsIgHCbaq0w2MyPhDqkhTUgS2LU2PHA==}
    engines: {node: '>=0.8.19'}
    dev: true

  /inflight/1.0.6:
    resolution: {integrity: sha512-k92I/b08q4wvFscXCLvqfsHCrjrF7yiXsQuIVvVE7N82W3+aqpzuUdBbfhWcy/FZR3/4IgflMgKLOsvPDrGCJA==}
    dependencies:
      once: 1.4.0
      wrappy: 1.0.2
    dev: true

  /inherits/2.0.4:
    resolution: {integrity: sha512-k/vGaX4/Yla3WzyMCvTQOXYeIHvqOKtnqBduzTHpzpQZzAskKMhZ2K+EnBiSM9zGSoIFeMpXKxa4dYeZIQqewQ==}
    dev: true

  /internal-slot/1.0.3:
    resolution: {integrity: sha1-c0fjB97uovqsKsYgXUvH00ln9Zw=}
    engines: {node: '>= 0.4'}
    dependencies:
      get-intrinsic: 1.1.1
      has: 1.0.3
      side-channel: 1.0.4
    dev: true

  /is-bigint/1.0.2:
    resolution: {integrity: sha1-/7OBRCUDI1rSReqJ5Fs9v/BA7lo=}
    dev: true

  /is-binary-path/2.1.0:
    resolution: {integrity: sha1-6h9/O4DwZCNug0cPhsCcJU+0Wwk=}
    engines: {node: '>=8'}
    dependencies:
      binary-extensions: 2.2.0
    dev: true

  /is-boolean-object/1.1.1:
    resolution: {integrity: sha1-PAh48DXLghIo01DS4eNnGXFqPeg=}
    engines: {node: '>= 0.4'}
    dependencies:
      call-bind: 1.0.2
    dev: true

  /is-callable/1.2.4:
    resolution: {integrity: sha1-RzAdWN0CWUB4ZVR4U99tYf5HGUU=}
    engines: {node: '>= 0.4'}
    dev: true

  /is-core-module/2.4.0:
    resolution: {integrity: sha512-6A2fkfq1rfeQZjxrZJGerpLCTHRNEBiSgnu0+obeJpEPZRUooHgsizvzv0ZjJwOz3iWIHdJtVWJ/tmPr3D21/A==}
    dependencies:
      has: 1.0.3
    dev: true

  /is-date-object/1.0.4:
    resolution: {integrity: sha1-VQz8wDr62gXuo90wmBx7CVUfc+U=}
    engines: {node: '>= 0.4'}
    dev: true

  /is-extglob/2.1.1:
    resolution: {integrity: sha512-SbKbANkN603Vi4jEZv49LeVJMn4yGwsbzZworEoyEiutsN3nJYdbO36zfhGJ6QEDpOZIFkDtnq5JRxmvl3jsoQ==}
    engines: {node: '>=0.10.0'}
    dev: true

  /is-glob/4.0.1:
    resolution: {integrity: sha512-5G0tKtBTFImOqDnLB2hG6Bp2qcKEFduo4tZu9MT/H6NQv/ghhy30o55ufafxJ/LdH79LLs2Kfrn85TLKyA7BUg==}
    engines: {node: '>=0.10.0'}
    dependencies:
      is-extglob: 2.1.1
    dev: true

  /is-glob/4.0.3:
    resolution: {integrity: sha512-xelSayHH36ZgE7ZWhli7pW34hNbNl8Ojv5KVmkJD4hBdD3th8Tfk9vYasLM+mXWOZhFkgZfxhLSnrwRr4elSSg==}
    engines: {node: '>=0.10.0'}
    dependencies:
      is-extglob: 2.1.1
    dev: true

  /is-negative-zero/2.0.2:
    resolution: {integrity: sha1-e/bwOigAO4s5Zd46wm9mTXZfMVA=}
    engines: {node: '>= 0.4'}
    dev: true

  /is-number-object/1.0.5:
    resolution: {integrity: sha1-bt+u7XlQz/Ga/tzp+/yp7m3Sies=}
    engines: {node: '>= 0.4'}
    dev: true

  /is-number/7.0.0:
    resolution: {integrity: sha1-dTU0W4lnNNX4DE0GxQlVUnoU8Ss=}
    engines: {node: '>=0.12.0'}
    dev: true

  /is-regex/1.1.4:
    resolution: {integrity: sha1-7vVmPNWfpMCuM5UFMj32hUuxWVg=}
    engines: {node: '>= 0.4'}
    dependencies:
      call-bind: 1.0.2
      has-tostringtag: 1.0.0
    dev: true

  /is-shared-array-buffer/1.0.2:
    resolution: {integrity: sha1-jyWcVztgtqMtQFihoHQwwKc0THk=}
    dependencies:
      call-bind: 1.0.2
    dev: true

  /is-string/1.0.7:
    resolution: {integrity: sha1-DdEr8gBvJVu1j2lREO/3SR7rwP0=}
    engines: {node: '>= 0.4'}
    dependencies:
      has-tostringtag: 1.0.0
    dev: true

  /is-symbol/1.0.4:
    resolution: {integrity: sha1-ptrJO2NbBjymhyI23oiRClevE5w=}
    engines: {node: '>= 0.4'}
    dependencies:
      has-symbols: 1.0.3
    dev: true

  /is-weakref/1.0.2:
    resolution: {integrity: sha1-lSnzg6kzggXol2XgOS78LxAPBvI=}
    dependencies:
      call-bind: 1.0.2
    dev: true

  /isexe/2.0.0:
    resolution: {integrity: sha512-RHxMLp9lnKHGHRng9QFhRCMbYAcVpn69smSGcq3f36xjgVVWThj4qqLbTLlq7Ssj8B+fIQ1EuCEGI2lKsyQeIw==}
    dev: true

  /jju/1.4.0:
    resolution: {integrity: sha1-o6vicYryQaKykE+EpiWXDzia4yo=}
    dev: true

  /js-tokens/4.0.0:
    resolution: {integrity: sha512-RdJUflcE3cUzKiMqQgsCu06FPu9UdIJO0beYbPhHN4k6apgJtifcoCtT9bcxOpYBtpD2kCM6Sbzg4CausW/PKQ==}
    dev: true

  /js-yaml/3.14.1:
    resolution: {integrity: sha512-okMH7OXXJ7YrN9Ok3/SXrnu4iX9yOk+25nqX4imS2npuvTYDmo/QEZoqwZkYaIDk3jVvBOTOIEgEhaLOynBS9g==}
    hasBin: true
    dependencies:
      argparse: 1.0.10
      esprima: 4.0.1
    dev: true

  /js-yaml/4.1.0:
    resolution: {integrity: sha512-wpxZs9NoxZaJESJGIZTyDEaYpl0FKSA+FB9aJiyemKhMwkxQg63h4T1KJgUGHpTqPDNRcmmYLugrRjJlBtWvRA==}
    hasBin: true
    dependencies:
      argparse: 2.0.1
    dev: true

  /json-schema-traverse/0.4.1:
    resolution: {integrity: sha512-xbbCH5dCYU5T8LcEhhuh7HJ88HXuW3qsI3Y0zOZFKfZEHcpWiHU/Jxzk629Brsab/mMiHQti9wMP+845RPe3Vg==}
    dev: true

  /json-stable-stringify-without-jsonify/1.0.1:
    resolution: {integrity: sha512-Bdboy+l7tA3OGW6FjyFHWkP5LuByj1Tk33Ljyq0axyzdk9//JSi2u3fP1QSmd1KNwq6VOKYGlAu87CisVir6Pw==}
    dev: true

  /jsonfile/4.0.0:
    resolution: {integrity: sha1-h3Gq4HmbZAdrdmQPygWPnBDjPss=}
    optionalDependencies:
      graceful-fs: 4.2.6
    dev: true

  /jsonpath-plus/4.0.0:
    resolution: {integrity: sha1-lUtp+qPYsH8wri+eYBF2pLDSgG4=}
    engines: {node: '>=10.0'}
    dev: true

  /jsx-ast-utils/2.4.1:
    resolution: {integrity: sha1-ERSkwSCUgdsGxpDCtPSIzGZfZX4=}
    engines: {node: '>=4.0'}
    dependencies:
      array-includes: 3.1.5
      object.assign: 4.1.2
    dev: true

  /levn/0.4.1:
    resolution: {integrity: sha512-+bT2uH4E5LGE7h/n3evcS/sQlJXCpIp6ym8OWJ5eV6+67Dsql/LaaT7qJBAt2rzfoa/5QBGBhxDix1dMt2kQKQ==}
    engines: {node: '>= 0.8.0'}
    dependencies:
      prelude-ls: 1.2.1
      type-check: 0.4.0
    dev: true

  /lodash.get/4.4.2:
    resolution: {integrity: sha1-LRd/ZS+jHpObRDjVNBSZ36OCXpk=}
    dev: true

  /lodash.isequal/4.5.0:
    resolution: {integrity: sha1-QVxEePK8wwEgwizhDtMib30+GOA=}
    dev: true

  /lodash.merge/4.6.2:
    resolution: {integrity: sha512-0KpjqXRVvrYyCsX1swR/XTK0va6VQkQM6MNo7PqW77ByjAhoARA8EfrP1N4+KlKj8YS0ZUCtRT/YUuhyYDujIQ==}
    dev: true

  /loose-envify/1.4.0:
    resolution: {integrity: sha1-ce5R+nvkyuwaY4OffmgtgTLTDK8=}
    hasBin: true
    dependencies:
      js-tokens: 4.0.0
    dev: true

  /lru-cache/6.0.0:
    resolution: {integrity: sha1-bW/mVw69lqr5D8rR2vo7JWbbOpQ=}
    engines: {node: '>=10'}
    dependencies:
      yallist: 4.0.0
    dev: true

  /merge2/1.4.1:
    resolution: {integrity: sha1-Q2iJL4hekHRVpv19xVwMnUBJkK4=}
    engines: {node: '>= 8'}
    dev: true

  /micromatch/4.0.4:
    resolution: {integrity: sha1-iW1Rnf6dsl/OlM63pQCRm/iB6/k=}
    engines: {node: '>=8.6'}
    dependencies:
      braces: 3.0.2
      picomatch: 2.3.0
    dev: true

  /minimatch/3.0.4:
    resolution: {integrity: sha512-yJHVQEhyqPLUTgt9B83PXu6W3rx4MvvHvSUvToogpwoGDOUQ+yDrR0HRot+yOCdCO7u4hX3pWft6kWBBcqh0UA==}
    dependencies:
      brace-expansion: 1.1.11
    dev: true

  /minimatch/3.1.2:
    resolution: {integrity: sha512-J7p63hRiAjw1NDEww1W7i37+ByIrOWO5XQQAzZ3VOcL0PNybwpfmV/N05zFAzwQ9USyEcX6t3UO+K5aqBQOIHw==}
    dependencies:
      brace-expansion: 1.1.11
    dev: true

  /minimist/1.2.5:
    resolution: {integrity: sha512-FM9nNUYrRBAELZQT3xeZQ7fmMOBg6nWNmJKTcgsJeaLstP/UODVpGsr5OhXhhXg6f+qtJ8uiZ+PUxkDWcgIXLw==}
    dev: true

  /mkdirp/0.5.5:
    resolution: {integrity: sha512-NKmAlESf6jMGym1++R0Ra7wvhV+wFW63FaSOFPwRahvea0gMUcGUhVeAg/0BC0wiv9ih5NYPB1Wn1UEI1/L+xQ==}
    hasBin: true
    dependencies:
      minimist: 1.2.5
    dev: true

  /ms/2.1.2:
    resolution: {integrity: sha512-sGkPx+VjMtmA6MX27oA4FBFELFCZZ4S4XqeGOXCv68tT+jb3vk/RyaKWP0PTKyWtmLSM0b+adUTEvbs1PEaH2w==}
    dev: true

  /natural-compare/1.4.0:
    resolution: {integrity: sha512-OWND8ei3VtNC9h7V60qff3SVobHr996CTwgxubgyQYEpg290h9J0buyECNNJexkFm5sOajh5G116RYA1c8ZMSw==}
    dev: true

  /normalize-path/3.0.0:
    resolution: {integrity: sha1-Dc1p/yOhybEf0JeDFmRKA4ghamU=}
    engines: {node: '>=0.10.0'}
    dev: true

  /object-assign/4.1.1:
    resolution: {integrity: sha1-IQmtx5ZYh8/AXLvUQsrIv7s2CGM=}
    engines: {node: '>=0.10.0'}
    dev: true

  /object-inspect/1.12.2:
    resolution: {integrity: sha1-wGQfJjlFMvKKuNeWq5VOQ8AJqOo=}
    dev: true

  /object-keys/1.1.1:
    resolution: {integrity: sha1-HEfyct8nfzsdrwYWd9nILiMixg4=}
    engines: {node: '>= 0.4'}
    dev: true

  /object.assign/4.1.2:
    resolution: {integrity: sha1-DtVKNC7Os3s4/3brgxoOeIy2OUA=}
    engines: {node: '>= 0.4'}
    dependencies:
      call-bind: 1.0.2
      define-properties: 1.1.4
      has-symbols: 1.0.3
      object-keys: 1.1.1
    dev: true

  /object.entries/1.1.5:
    resolution: {integrity: sha1-4azdF8TeLNltWghIfPuduE2IGGE=}
    engines: {node: '>= 0.4'}
    dependencies:
      call-bind: 1.0.2
      define-properties: 1.1.4
      es-abstract: 1.20.1
    dev: true

  /object.fromentries/2.0.5:
    resolution: {integrity: sha1-ezeyBRCcIedB5gVyf+iwrV+gglE=}
    engines: {node: '>= 0.4'}
    dependencies:
      call-bind: 1.0.2
      define-properties: 1.1.4
      es-abstract: 1.20.1
    dev: true

  /object.hasown/1.1.1:
    resolution: {integrity: sha1-rR7sxg0D9JRgYAQw2X8jiCz1kqM=}
    dependencies:
      define-properties: 1.1.4
      es-abstract: 1.20.1
    dev: true

  /object.values/1.1.5:
    resolution: {integrity: sha1-lZ9j486e8QhyAzMIITHkpFm3Fqw=}
    engines: {node: '>= 0.4'}
    dependencies:
      call-bind: 1.0.2
      define-properties: 1.1.4
      es-abstract: 1.20.1
    dev: true

  /once/1.4.0:
    resolution: {integrity: sha512-lNaJgI+2Q5URQBkccEKHTQOPaXdUxnZZElQTZY0MFUAuaEqe1E+Nyvgdz/aIyNi6Z9MzO5dv1H8n58/GELp3+w==}
    dependencies:
      wrappy: 1.0.2
    dev: true

  /optionator/0.9.1:
    resolution: {integrity: sha512-74RlY5FCnhq4jRxVUPKDaRwrVNXMqsGsiW6AJw4XK8hmtm10wC0ypZBLw5IIp85NZMr91+qd1RvvENwg7jjRFw==}
    engines: {node: '>= 0.8.0'}
    dependencies:
      deep-is: 0.1.3
      fast-levenshtein: 2.0.6
      levn: 0.4.1
      prelude-ls: 1.2.1
      type-check: 0.4.0
      word-wrap: 1.2.3
    dev: true

  /parent-module/1.0.1:
    resolution: {integrity: sha512-GQ2EWRpQV8/o+Aw8YqtfZZPfNRWZYkbidE9k5rpl/hC3vtHHBfGm2Ifi6qWV+coDGkrUKZAxE3Lot5kcsRlh+g==}
    engines: {node: '>=6'}
    dependencies:
      callsites: 3.1.0
    dev: true

  /path-is-absolute/1.0.1:
    resolution: {integrity: sha512-AVbw3UJ2e9bq64vSaS9Am0fje1Pa8pbGqTTsmXfaIiMpnr5DlDhfJOuLj9Sf95ZPVDAUerDfEk88MPmPe7UCQg==}
    engines: {node: '>=0.10.0'}
    dev: true

  /path-key/3.1.1:
    resolution: {integrity: sha512-ojmeN0qd+y0jszEtoY48r0Peq5dwMEkIlCOu6Q5f41lfkswXuKtYrhgoTpLnyIcHm24Uhqx+5Tqm2InSwLhE6Q==}
    engines: {node: '>=8'}
    dev: true

  /path-parse/1.0.7:
    resolution: {integrity: sha512-LDJzPVEEEPR+y48z93A0Ed0yXb8pAByGWo/k5YYdYgpY2/2EsOsksJrq7lOHxryrVOn1ejG6oAp8ahvOIQD8sw==}
    dev: true

  /path-type/4.0.0:
    resolution: {integrity: sha1-hO0BwKe6OAr+CdkKjBgNzZ0DBDs=}
    engines: {node: '>=8'}
    dev: true

  /picomatch/2.3.0:
    resolution: {integrity: sha1-8fBh3o9qS/AiiS4tEoI0+5gwKXI=}
    engines: {node: '>=8.6'}
    dev: true

  /prelude-ls/1.2.1:
    resolution: {integrity: sha512-vkcDPrRZo1QZLbn5RLGPpg/WmIQ65qoWWhcGKf/b5eplkkarX0m9z8ppCat4mlOqUsWpyNuYgO3VRyrYHSzX5g==}
    engines: {node: '>= 0.8.0'}
    dev: true

  /prop-types/15.7.2:
    resolution: {integrity: sha1-UsQedbjIfnK52TYOAga5ncv/psU=}
    dependencies:
      loose-envify: 1.4.0
      object-assign: 4.1.1
      react-is: 16.13.1
    dev: true

  /punycode/2.1.1:
    resolution: {integrity: sha512-XRsRjdf+j5ml+y/6GKHPZbrF/8p2Yga0JPtdqTIY2Xe5ohJPD9saDJJLPvp9+NSBprVvevdXZybnj2cv8OEd0A==}
    engines: {node: '>=6'}
    dev: true

  /queue-microtask/1.2.3:
    resolution: {integrity: sha1-SSkii7xyTfrEPg77BYyve2z7YkM=}
    dev: true

  /react-is/16.13.1:
    resolution: {integrity: sha1-eJcppNw23imZ3BVt1sHZwYzqVqQ=}
    dev: true

  /readdirp/3.5.0:
    resolution: {integrity: sha1-m6dMAZsV02UnjS6Ru4xI17TULJ4=}
    engines: {node: '>=8.10.0'}
    dependencies:
      picomatch: 2.3.0
    dev: true

  /regexp.prototype.flags/1.4.3:
    resolution: {integrity: sha1-h8qzD4D2ZmAYGju3v1mBqHKzZ6w=}
    engines: {node: '>= 0.4'}
    dependencies:
      call-bind: 1.0.2
      define-properties: 1.1.4
      functions-have-names: 1.2.3
    dev: true

  /regexpp/3.2.0:
    resolution: {integrity: sha512-pq2bWo9mVD43nbts2wGv17XLiNLya+GklZ8kaDLV2Z08gDCsGpnKn9BFMepvWuHCbyVvY7J5o5+BVvoQbmlJLg==}
    engines: {node: '>=8'}
    dev: true

  /resolve-from/4.0.0:
    resolution: {integrity: sha512-pb/MYmXstAkysRFx8piNI1tGFNQIFA3vkE3Gq4EuA1dF6gHp/+vgZqsCGJapvy8N3Q+4o7FwvquPJcnZ7RYy4g==}
    engines: {node: '>=4'}
    dev: true

  /resolve/1.17.0:
    resolution: {integrity: sha1-sllBtUloIxzC0bt2p5y38sC/hEQ=}
    dependencies:
      path-parse: 1.0.7
    dev: true

  /resolve/1.19.0:
    resolution: {integrity: sha1-GvW/YwQJc0oGfK4pMYqsf6KaJnw=}
    dependencies:
      is-core-module: 2.4.0
      path-parse: 1.0.7
    dev: true

  /resolve/1.20.0:
    resolution: {integrity: sha512-wENBPt4ySzg4ybFQW2TT1zMQucPK95HSh/nq2CFTZVOGut2+pQvSsgtda4d26YrYcr067wjbmzOG8byDPBX63A==}
    dependencies:
      is-core-module: 2.4.0
      path-parse: 1.0.7
    dev: true

  /resolve/2.0.0-next.3:
    resolution: {integrity: sha1-1BAWKT1KhYajnKXZtfFcvqH1XkY=}
    dependencies:
      is-core-module: 2.4.0
      path-parse: 1.0.7
    dev: true

  /reusify/1.0.4:
    resolution: {integrity: sha1-kNo4Kx4SbvwCFG6QhFqI2xKSXXY=}
    engines: {iojs: '>=1.0.0', node: '>=0.10.0'}
    dev: true

  /rimraf/3.0.2:
    resolution: {integrity: sha512-JZkJMZkAGFFPP2YqXZXPbMlMBgsxzE8ILs4lMIX/2o0L9UBw9O/Y3o6wFw/i9YLapcUJWwqbi3kdxIPdC62TIA==}
    hasBin: true
    dependencies:
      glob: 7.1.7
    dev: true

  /run-parallel/1.2.0:
    resolution: {integrity: sha1-ZtE2jae9+SHrnZW9GpIp5/IaQ+4=}
    dependencies:
      queue-microtask: 1.2.3
    dev: true

  /semver/5.7.1:
    resolution: {integrity: sha512-sauaDf/PZdVgrLTNYHRtpXa1iRiKcaebiKQ1BJdpQlWH2lCvexQdX55snPFyK7QzpudqbCI0qXFfOasHdyNDGQ==}
    hasBin: true
    dev: true

  /semver/6.3.0:
    resolution: {integrity: sha1-7gpkyK9ejO6mdoexM3YeG+y9HT0=}
    hasBin: true
    dev: true

<<<<<<< HEAD
  /semver/7.3.5:
    resolution: {integrity: sha1-C2Ich5NI2JmOSw5L6Us/EuYBjvc=}
=======
  /semver/7.3.7:
    resolution: {integrity: sha512-QlYTucUYOews+WeEujDoEGziz4K6c47V/Bd+LjSSYcA94p+DmINdf7ncaUinThfvZyu13lN9OY1XDxt8C0Tw0g==}
>>>>>>> e84b15df
    engines: {node: '>=10'}
    hasBin: true
    dependencies:
      lru-cache: 6.0.0
    dev: true

  /shebang-command/2.0.0:
    resolution: {integrity: sha512-kHxr2zZpYtdmrN1qDjrrX/Z1rR1kG8Dx+gkpK1G4eXmvXswmcE1hTWBWYUzlraYw1/yZp6YuDY77YtvbN0dmDA==}
    engines: {node: '>=8'}
    dependencies:
      shebang-regex: 3.0.0
    dev: true

  /shebang-regex/3.0.0:
    resolution: {integrity: sha512-7++dFhtcx3353uBaq8DDR4NuxBetBzC7ZQOhmTQInHEd6bSrXdiEyzCvG07Z44UYdLShWUyXt5M/yhz8ekcb1A==}
    engines: {node: '>=8'}
    dev: true

  /side-channel/1.0.4:
    resolution: {integrity: sha1-785cj9wQTudRslxY1CkAEfpeos8=}
    dependencies:
      call-bind: 1.0.2
      get-intrinsic: 1.1.1
      object-inspect: 1.12.2
    dev: true

  /slash/3.0.0:
    resolution: {integrity: sha1-ZTm+hwwWWtvVJAIg2+Nh8bxNRjQ=}
    engines: {node: '>=8'}
    dev: true

  /sprintf-js/1.0.3:
    resolution: {integrity: sha1-BOaSb2YolTVPPdAVIDYzuFcpfiw=}
    dev: true

  /string-argv/0.3.1:
    resolution: {integrity: sha1-leL77AQnrhkYSTX4FtdKqkxcGdo=}
    engines: {node: '>=0.6.19'}
    dev: true

  /string.prototype.matchall/4.0.7:
    resolution: {integrity: sha1-jm7LDYofsf2kcNgazsstugV6SB0=}
    dependencies:
      call-bind: 1.0.2
      define-properties: 1.1.4
      es-abstract: 1.20.1
      get-intrinsic: 1.1.1
      has-symbols: 1.0.3
      internal-slot: 1.0.3
      regexp.prototype.flags: 1.4.3
      side-channel: 1.0.4
    dev: true

  /string.prototype.trimend/1.0.5:
    resolution: {integrity: sha1-kUpluqqyX73U7ikcp93lfoacuNA=}
    dependencies:
      call-bind: 1.0.2
      define-properties: 1.1.4
      es-abstract: 1.20.1
    dev: true

  /string.prototype.trimstart/1.0.5:
    resolution: {integrity: sha1-VGbZO6WM+iE0g5+B1/QkN+jAH+8=}
    dependencies:
      call-bind: 1.0.2
      define-properties: 1.1.4
      es-abstract: 1.20.1
    dev: true

  /strip-ansi/6.0.1:
    resolution: {integrity: sha512-Y38VPSHcqkFrCpFnQ9vuSXmquuv5oXOKpGeT6aGrr3o3Gc9AlVa6JBfUSOCnbxGGZF+/0ooI7KrPuUSztUdU5A==}
    engines: {node: '>=8'}
    dependencies:
      ansi-regex: 5.0.1
    dev: true

  /strip-json-comments/3.1.1:
    resolution: {integrity: sha512-6fPc+R4ihwqP6N/aIv2f1gMH8lOVtWQHoqC4yK6oSDVVocumAsfCqjkXnqiYMhmMwS/mEHLp7Vehlt3ql6lEig==}
    engines: {node: '>=8'}
    dev: true

  /supports-color/5.5.0:
    resolution: {integrity: sha512-QjVjwdXIt408MIiAqCX4oUKsgU2EqAGzs2Ppkm4aQYbjm+ZEWEcW4SfFNTr4uMNZma0ey4f5lgLrkB0aX0QMow==}
    engines: {node: '>=4'}
    dependencies:
      has-flag: 3.0.0
    dev: true

  /supports-color/7.2.0:
    resolution: {integrity: sha512-qpCAvRl9stuOHveKsn7HncJRvv501qIacKzQlO/+Lwxc9+0q2wLyv4Dfvt80/DPn2pqOBsJdDiogXGR9+OvwRw==}
    engines: {node: '>=8'}
    dependencies:
      has-flag: 4.0.0
    dev: true

  /tapable/1.1.3:
    resolution: {integrity: sha1-ofzMBrWNth/XpF2i2kT186Pme6I=}
    engines: {node: '>=6'}
    dev: true

  /text-table/0.2.0:
    resolution: {integrity: sha512-N+8UisAXDGk8PFXP4HAzVR9nbfmVJ3zYLAWiTIoqC5v5isinhr+r5uaO8+7r3BMfuNIufIsA7RdpVgacC2cSpw==}
    dev: true

  /timsort/0.3.0:
    resolution: {integrity: sha1-QFQRqOfmM5/mTbmiNN4R3DHgK9Q=}
    dev: true

  /to-regex-range/5.0.1:
    resolution: {integrity: sha1-FkjESq58jZiKMmAY7XL1tN0DkuQ=}
    engines: {node: '>=8.0'}
    dependencies:
      is-number: 7.0.0
    dev: true

  /true-case-path/2.2.1:
    resolution: {integrity: sha1-xb8EpbvsP9EYvkCERhs6J8TXlr8=}
    dev: true

  /tslib/1.14.1:
    resolution: {integrity: sha512-Xni35NKzjgMrwevysHTCArtLDpPvye8zV/0E4EyYn43P7/7qvQwPh9BGkHewbMulVntbigmcT7rdX3BNo9wRJg==}
    dev: true

  /tslint/5.20.1_typescript@4.7.4:
    resolution: {integrity: sha512-EcMxhzCFt8k+/UP5r8waCf/lzmeSyVlqxqMEDQE7rWYiQky8KpIBz1JAoYXfROHrPZ1XXd43q8yQnULOLiBRQg==}
    engines: {node: '>=4.8.0'}
    hasBin: true
    peerDependencies:
      typescript: '>=2.3.0-dev || >=2.4.0-dev || >=2.5.0-dev || >=2.6.0-dev || >=2.7.0-dev || >=2.8.0-dev || >=2.9.0-dev || >=3.0.0-dev || >= 3.1.0-dev || >= 3.2.0-dev'
    dependencies:
      '@babel/code-frame': 7.12.13
      builtin-modules: 1.1.1
      chalk: 2.4.2
      commander: 2.20.3
      diff: 4.0.2
      glob: 7.1.7
      js-yaml: 3.14.1
      minimatch: 3.0.4
      mkdirp: 0.5.5
      resolve: 1.20.0
      semver: 5.7.1
      tslib: 1.14.1
      tsutils: 2.29.0_typescript@4.7.4
      typescript: 4.7.4
    dev: true

  /tsutils/2.29.0_typescript@4.7.4:
    resolution: {integrity: sha512-g5JVHCIJwzfISaXpXE1qvNalca5Jwob6FjI4AoPlqMusJ6ftFE7IkkFoMhVLRgK+4Kx3gkzb8UZK5t5yTTvEmA==}
    peerDependencies:
      typescript: '>=2.1.0 || >=2.1.0-dev || >=2.2.0-dev || >=2.3.0-dev || >=2.4.0-dev || >=2.5.0-dev || >=2.6.0-dev || >=2.7.0-dev || >=2.8.0-dev || >=2.9.0-dev || >= 3.0.0-dev || >= 3.1.0-dev'
    dependencies:
      tslib: 1.14.1
      typescript: 4.7.4
    dev: true

<<<<<<< HEAD
  /tsutils/3.21.0_typescript@4.6.4:
    resolution: {integrity: sha1-tIcX05TOpsHglpg+7Vjp1hcVtiM=}
=======
  /tsutils/3.21.0_typescript@4.7.4:
    resolution: {integrity: sha512-mHKK3iUXL+3UF6xL5k0PEhKRUBKPBCv/+RkEOpjRWxxx27KKRBmmA60A9pgOUvMi8GKhRMPEmjBRPzs2W7O1OA==}
>>>>>>> e84b15df
    engines: {node: '>= 6'}
    peerDependencies:
      typescript: '>=2.8.0 || >= 3.2.0-dev || >= 3.3.0-dev || >= 3.4.0-dev || >= 3.5.0-dev || >= 3.6.0-dev || >= 3.6.0-beta || >= 3.7.0-dev || >= 3.7.0-beta'
    dependencies:
      tslib: 1.14.1
      typescript: 4.7.4
    dev: true

  /type-check/0.4.0:
    resolution: {integrity: sha512-XleUoc9uwGXqjWwXaUTZAmzMcFZ5858QA2vvx1Ur5xIcixXIP+8LnFDgRplU30us6teqdlskFfu+ae4K79Ooew==}
    engines: {node: '>= 0.8.0'}
    dependencies:
      prelude-ls: 1.2.1
    dev: true

  /type-fest/0.20.2:
    resolution: {integrity: sha512-Ne+eE4r0/iWnpAxD852z3A+N0Bt5RN//NjJwRd2VFHEmrywxf5vsZlh4R6lixl6B+wz/8d+maTSAkN1FIkI3LQ==}
    engines: {node: '>=10'}
    dev: true

  /typescript/4.7.4:
    resolution: {integrity: sha1-GohZbRz0fVlQehvN+1ud/k1IgjU=}
    engines: {node: '>=4.2.0'}
    hasBin: true
    dev: true

  /unbox-primitive/1.0.2:
    resolution: {integrity: sha1-KQMgIQV9Xmzb0IxRKcIm3/jtb54=}
    dependencies:
      call-bind: 1.0.2
      has-bigints: 1.0.2
      has-symbols: 1.0.3
      which-boxed-primitive: 1.0.2
    dev: true

  /universalify/0.1.2:
    resolution: {integrity: sha1-tkb2m+OULavOzJ1mOcgNwQXvqmY=}
    engines: {node: '>= 4.0.0'}
    dev: true

  /uri-js/4.4.1:
    resolution: {integrity: sha512-7rKUyy33Q1yc98pQ1DAmLtwX109F7TIfWlW1Ydo8Wl1ii1SeHieeh0HHfPeL2fMXK6z0s8ecKs9frCuLJvndBg==}
    dependencies:
      punycode: 2.1.1
    dev: true

  /v8-compile-cache/2.3.0:
    resolution: {integrity: sha512-l8lCEmLcLYZh4nbunNZvQCJc5pv7+RCwa8q/LdUx8u7lsWvPDKmpodJAJNwkAhJC//dFY48KuIEmjtd4RViDrA==}
    dev: true

  /validator/13.7.0:
    resolution: {integrity: sha1-T5ZYuhO6jz2C7ogdNRZInqhcCFc=}
    engines: {node: '>= 0.10'}
    dev: true

  /which-boxed-primitive/1.0.2:
    resolution: {integrity: sha1-E3V7yJsgmwSf5dhkMOIc9AqJqOY=}
    dependencies:
      is-bigint: 1.0.2
      is-boolean-object: 1.1.1
      is-number-object: 1.0.5
      is-string: 1.0.7
      is-symbol: 1.0.4
    dev: true

  /which/2.0.2:
    resolution: {integrity: sha512-BLI3Tl1TW3Pvl70l3yq3Y64i+awpwXqsGBYWkkqMtnbXgrMD+yj7rhW0kuEDxzJaYXGjEW5ogapKNMEKNMjibA==}
    engines: {node: '>= 8'}
    hasBin: true
    dependencies:
      isexe: 2.0.0
    dev: true

  /word-wrap/1.2.3:
    resolution: {integrity: sha512-Hz/mrNwitNRh/HUAtM/VT/5VH+ygD6DV7mYKZAtHOrbs8U7lvPS6xf7EJKMF0uW1KJCl0H701g3ZGus+muE5vQ==}
    engines: {node: '>=0.10.0'}
    dev: true

  /wrappy/1.0.2:
    resolution: {integrity: sha512-l4Sp/DRseor9wL6EvV2+TuQn63dMkPjZ/sp9XkghTEbV9KlPS1xUsZ3u7/IQO4wxtcFB4bgpQPRcR3QCvezPcQ==}
    dev: true

  /yallist/4.0.0:
    resolution: {integrity: sha1-m7knkNnA7/7GO+c1GeEaNQGaOnI=}
    dev: true

  /z-schema/5.0.3:
    resolution: {integrity: sha1-aPr7m3Nfx/PInquz5aY1O017STU=}
    engines: {node: '>=8.0.0'}
    hasBin: true
    dependencies:
      lodash.get: 4.4.2
      lodash.isequal: 4.5.0
      validator: 13.7.0
    optionalDependencies:
      commander: 2.20.3
    dev: true

  file:../temp/tarballs/rushstack-eslint-config-3.0.0.tgz_eslint@8.7.0+typescript@4.7.4:
    resolution: {tarball: file:../temp/tarballs/rushstack-eslint-config-3.0.0.tgz}
    id: file:../temp/tarballs/rushstack-eslint-config-3.0.0.tgz
    name: '@rushstack/eslint-config'
    version: 3.0.0
    peerDependencies:
      eslint: ^6.0.0 || ^7.0.0 || ^8.0.0
      typescript: '>=4.7.0'
    dependencies:
      '@rushstack/eslint-patch': file:../temp/tarballs/rushstack-eslint-patch-1.1.4.tgz
      '@rushstack/eslint-plugin': file:../temp/tarballs/rushstack-eslint-plugin-0.10.0.tgz_eslint@8.7.0+typescript@4.7.4
      '@rushstack/eslint-plugin-packlets': file:../temp/tarballs/rushstack-eslint-plugin-packlets-0.5.0.tgz_eslint@8.7.0+typescript@4.7.4
      '@rushstack/eslint-plugin-security': file:../temp/tarballs/rushstack-eslint-plugin-security-0.4.0.tgz_eslint@8.7.0+typescript@4.7.4
      '@typescript-eslint/eslint-plugin': 5.30.3_25d6ff0ef0a03b2bd4ba63c6e16211db
      '@typescript-eslint/experimental-utils': 5.30.3_eslint@8.7.0+typescript@4.7.4
      '@typescript-eslint/parser': 5.30.3_eslint@8.7.0+typescript@4.7.4
      '@typescript-eslint/typescript-estree': 5.30.3_typescript@4.7.4
      eslint: 8.7.0
      eslint-plugin-promise: 6.0.0_eslint@8.7.0
      eslint-plugin-react: 7.27.1_eslint@8.7.0
      eslint-plugin-tsdoc: 0.2.16
      typescript: 4.7.4
    transitivePeerDependencies:
      - supports-color
    dev: true

  file:../temp/tarballs/rushstack-eslint-patch-1.1.4.tgz:
    resolution: {tarball: file:../temp/tarballs/rushstack-eslint-patch-1.1.4.tgz}
    name: '@rushstack/eslint-patch'
    version: 1.1.4
    dev: true

  file:../temp/tarballs/rushstack-eslint-plugin-0.10.0.tgz_eslint@8.7.0+typescript@4.7.4:
    resolution: {tarball: file:../temp/tarballs/rushstack-eslint-plugin-0.10.0.tgz}
    id: file:../temp/tarballs/rushstack-eslint-plugin-0.10.0.tgz
    name: '@rushstack/eslint-plugin'
    version: 0.10.0
    peerDependencies:
      eslint: ^6.0.0 || ^7.0.0 || ^8.0.0
    dependencies:
      '@rushstack/tree-pattern': file:../temp/tarballs/rushstack-tree-pattern-0.2.4.tgz
      '@typescript-eslint/experimental-utils': 5.30.3_eslint@8.7.0+typescript@4.7.4
      eslint: 8.7.0
    transitivePeerDependencies:
      - supports-color
      - typescript
    dev: true

  file:../temp/tarballs/rushstack-eslint-plugin-packlets-0.5.0.tgz_eslint@8.7.0+typescript@4.7.4:
    resolution: {tarball: file:../temp/tarballs/rushstack-eslint-plugin-packlets-0.5.0.tgz}
    id: file:../temp/tarballs/rushstack-eslint-plugin-packlets-0.5.0.tgz
    name: '@rushstack/eslint-plugin-packlets'
    version: 0.5.0
    peerDependencies:
      eslint: ^6.0.0 || ^7.0.0 || ^8.0.0
    dependencies:
      '@rushstack/tree-pattern': file:../temp/tarballs/rushstack-tree-pattern-0.2.4.tgz
      '@typescript-eslint/experimental-utils': 5.30.3_eslint@8.7.0+typescript@4.7.4
      eslint: 8.7.0
    transitivePeerDependencies:
      - supports-color
      - typescript
    dev: true

  file:../temp/tarballs/rushstack-eslint-plugin-security-0.4.0.tgz_eslint@8.7.0+typescript@4.7.4:
    resolution: {tarball: file:../temp/tarballs/rushstack-eslint-plugin-security-0.4.0.tgz}
    id: file:../temp/tarballs/rushstack-eslint-plugin-security-0.4.0.tgz
    name: '@rushstack/eslint-plugin-security'
    version: 0.4.0
    peerDependencies:
      eslint: ^6.0.0 || ^7.0.0 || ^8.0.0
    dependencies:
      '@rushstack/tree-pattern': file:../temp/tarballs/rushstack-tree-pattern-0.2.4.tgz
      '@typescript-eslint/experimental-utils': 5.30.3_eslint@8.7.0+typescript@4.7.4
      eslint: 8.7.0
    transitivePeerDependencies:
      - supports-color
      - typescript
    dev: true

<<<<<<< HEAD
  file:../temp/tarballs/rushstack-heft-0.46.6.tgz:
    resolution: {tarball: file:../temp/tarballs/rushstack-heft-0.46.6.tgz}
    name: '@rushstack/heft'
    version: 0.46.6
=======
  file:../temp/tarballs/rushstack-heft-0.47.0.tgz:
    resolution: {tarball: file:../temp/tarballs/rushstack-heft-0.47.0.tgz}
    name: '@rushstack/heft'
    version: 0.47.0
>>>>>>> e84b15df
    engines: {node: '>=10.13.0'}
    hasBin: true
    dependencies:
      '@rushstack/heft-config-file': file:../temp/tarballs/rushstack-heft-config-file-0.9.2.tgz
      '@rushstack/node-core-library': file:../temp/tarballs/rushstack-node-core-library-3.50.1.tgz
      '@rushstack/rig-package': file:../temp/tarballs/rushstack-rig-package-0.3.14.tgz
      '@rushstack/ts-command-line': file:../temp/tarballs/rushstack-ts-command-line-4.12.2.tgz
      '@types/tapable': 1.0.6
      argparse: 1.0.10
      chokidar: 3.4.3
<<<<<<< HEAD
      fast-glob: 3.2.5
      glob-escape: 0.0.2
=======
      fast-glob: 3.2.11
      glob: 7.0.6
      glob-escape: 0.0.2
      prettier: 2.3.1
      semver: 7.3.7
>>>>>>> e84b15df
      tapable: 1.1.3
      true-case-path: 2.2.1
    dev: true

  file:../temp/tarballs/rushstack-heft-config-file-0.9.2.tgz:
    resolution: {tarball: file:../temp/tarballs/rushstack-heft-config-file-0.9.2.tgz}
    name: '@rushstack/heft-config-file'
    version: 0.9.2
    engines: {node: '>=10.13.0'}
    dependencies:
      '@rushstack/node-core-library': file:../temp/tarballs/rushstack-node-core-library-3.50.1.tgz
      '@rushstack/rig-package': file:../temp/tarballs/rushstack-rig-package-0.3.14.tgz
      jsonpath-plus: 4.0.0
    dev: true

<<<<<<< HEAD
  file:../temp/tarballs/rushstack-heft-lint-plugin-0.1.0.tgz_@rushstack+heft@0.46.6:
    resolution: {tarball: file:../temp/tarballs/rushstack-heft-lint-plugin-0.1.0.tgz}
    id: file:../temp/tarballs/rushstack-heft-lint-plugin-0.1.0.tgz
    name: '@rushstack/heft-lint-plugin'
    version: 0.1.0
    peerDependencies:
      '@rushstack/heft': ^0.46.6
    dependencies:
      '@rushstack/heft': file:../temp/tarballs/rushstack-heft-0.46.6.tgz
      '@rushstack/node-core-library': file:../temp/tarballs/rushstack-node-core-library-3.49.0.tgz
      semver: 7.3.5
    dev: true

  file:../temp/tarballs/rushstack-heft-typescript-plugin-0.1.0.tgz_@rushstack+heft@0.46.6:
    resolution: {tarball: file:../temp/tarballs/rushstack-heft-typescript-plugin-0.1.0.tgz}
    id: file:../temp/tarballs/rushstack-heft-typescript-plugin-0.1.0.tgz
    name: '@rushstack/heft-typescript-plugin'
    version: 0.1.0
    peerDependencies:
      '@rushstack/heft': ^0.46.6
    dependencies:
      '@rushstack/heft': file:../temp/tarballs/rushstack-heft-0.46.6.tgz
      '@rushstack/heft-config-file': file:../temp/tarballs/rushstack-heft-config-file-0.9.0.tgz
      '@rushstack/node-core-library': file:../temp/tarballs/rushstack-node-core-library-3.49.0.tgz
      '@types/tapable': 1.0.6
      semver: 7.3.5
      tapable: 1.1.3
    dev: true

  file:../temp/tarballs/rushstack-node-core-library-3.49.0.tgz:
    resolution: {tarball: file:../temp/tarballs/rushstack-node-core-library-3.49.0.tgz}
=======
  file:../temp/tarballs/rushstack-node-core-library-3.50.1.tgz:
    resolution: {tarball: file:../temp/tarballs/rushstack-node-core-library-3.50.1.tgz}
>>>>>>> e84b15df
    name: '@rushstack/node-core-library'
    version: 3.50.1
    dependencies:
      '@types/node': 12.20.24
      colors: 1.2.5
      fs-extra: 7.0.1
      import-lazy: 4.0.0
      jju: 1.4.0
      resolve: 1.17.0
      semver: 7.3.7
      timsort: 0.3.0
      z-schema: 5.0.3
    dev: true

  file:../temp/tarballs/rushstack-rig-package-0.3.14.tgz:
    resolution: {tarball: file:../temp/tarballs/rushstack-rig-package-0.3.14.tgz}
    name: '@rushstack/rig-package'
    version: 0.3.14
    dependencies:
      resolve: 1.17.0
      strip-json-comments: 3.1.1
    dev: true

  file:../temp/tarballs/rushstack-tree-pattern-0.2.4.tgz:
    resolution: {tarball: file:../temp/tarballs/rushstack-tree-pattern-0.2.4.tgz}
    name: '@rushstack/tree-pattern'
    version: 0.2.4
    dev: true

  file:../temp/tarballs/rushstack-ts-command-line-4.12.2.tgz:
    resolution: {tarball: file:../temp/tarballs/rushstack-ts-command-line-4.12.2.tgz}
    name: '@rushstack/ts-command-line'
    version: 4.12.2
    dependencies:
      '@types/argparse': 1.0.38
      argparse: 1.0.10
      colors: 1.2.5
      string-argv: 0.3.1
    dev: true<|MERGE_RESOLUTION|>--- conflicted
+++ resolved
@@ -4,56 +4,28 @@
 
   typescript-newest-test:
     specifiers:
-<<<<<<< HEAD
       '@rushstack/eslint-config': file:rushstack-eslint-config-2.6.2.tgz
-      '@rushstack/heft': file:rushstack-heft-0.46.6.tgz
-      '@rushstack/heft-lint-plugin': file:rushstack-heft-lint-plugin-0.1.0.tgz
-      '@rushstack/heft-typescript-plugin': file:rushstack-heft-typescript-plugin-0.1.0.tgz
-=======
-      '@rushstack/eslint-config': file:rushstack-eslint-config-3.0.0.tgz
-      '@rushstack/heft': file:rushstack-heft-0.47.0.tgz
->>>>>>> e84b15df
+      '@rushstack/heft': file:rushstack-heft-0.46.5.tgz
       eslint: ~8.7.0
       tslint: ~5.20.1
       typescript: ~4.7.4
     devDependencies:
-<<<<<<< HEAD
       '@rushstack/eslint-config': file:../temp/tarballs/rushstack-eslint-config-2.6.2.tgz_eslint@8.7.0+typescript@4.6.4
-      '@rushstack/heft': file:../temp/tarballs/rushstack-heft-0.46.6.tgz
-      '@rushstack/heft-lint-plugin': file:../temp/tarballs/rushstack-heft-lint-plugin-0.1.0.tgz_@rushstack+heft@0.46.6
-      '@rushstack/heft-typescript-plugin': file:../temp/tarballs/rushstack-heft-typescript-plugin-0.1.0.tgz_@rushstack+heft@0.46.6
-=======
-      '@rushstack/eslint-config': file:../temp/tarballs/rushstack-eslint-config-3.0.0.tgz_eslint@8.7.0+typescript@4.7.4
-      '@rushstack/heft': file:../temp/tarballs/rushstack-heft-0.47.0.tgz
->>>>>>> e84b15df
+      '@rushstack/heft': file:../temp/tarballs/rushstack-heft-0.46.5.tgz
       eslint: 8.7.0
       tslint: 5.20.1_typescript@4.7.4
       typescript: 4.7.4
 
   typescript-v3-test:
     specifiers:
-<<<<<<< HEAD
       '@rushstack/eslint-config': file:rushstack-eslint-config-2.6.2.tgz
-      '@rushstack/heft': file:rushstack-heft-0.46.6.tgz
-      '@rushstack/heft-lint-plugin': file:rushstack-heft-lint-plugin-0.1.0.tgz
-      '@rushstack/heft-typescript-plugin': file:rushstack-heft-typescript-plugin-0.1.0.tgz
-=======
-      '@rushstack/eslint-config': file:rushstack-eslint-config-3.0.0.tgz
-      '@rushstack/heft': file:rushstack-heft-0.47.0.tgz
->>>>>>> e84b15df
+      '@rushstack/heft': file:rushstack-heft-0.46.5.tgz
       eslint: ~8.7.0
       tslint: ~5.20.1
       typescript: ~4.7.4
     devDependencies:
-<<<<<<< HEAD
       '@rushstack/eslint-config': file:../temp/tarballs/rushstack-eslint-config-2.6.2.tgz_eslint@8.7.0+typescript@4.6.4
-      '@rushstack/heft': file:../temp/tarballs/rushstack-heft-0.46.6.tgz
-      '@rushstack/heft-lint-plugin': file:../temp/tarballs/rushstack-heft-lint-plugin-0.1.0.tgz_@rushstack+heft@0.46.6
-      '@rushstack/heft-typescript-plugin': file:../temp/tarballs/rushstack-heft-typescript-plugin-0.1.0.tgz_@rushstack+heft@0.46.6
-=======
-      '@rushstack/eslint-config': file:../temp/tarballs/rushstack-eslint-config-3.0.0.tgz_eslint@8.7.0+typescript@4.7.4
-      '@rushstack/heft': file:../temp/tarballs/rushstack-heft-0.47.0.tgz
->>>>>>> e84b15df
+      '@rushstack/heft': file:../temp/tarballs/rushstack-heft-0.46.5.tgz
       eslint: 8.7.0
       tslint: 5.20.1_typescript@4.7.4
       typescript: 4.7.4
@@ -160,13 +132,8 @@
     resolution: {integrity: sha1-qcpLcKGLJwzLK8Cqr+/R1Ia36nQ=}
     dev: true
 
-<<<<<<< HEAD
   /@typescript-eslint/eslint-plugin/5.20.0_23004d42fbd5528f9acbab1c00aa1b82:
-    resolution: {integrity: sha1-AiUxpjlkD/P6r68lHRzgCi7wAKE=}
-=======
-  /@typescript-eslint/eslint-plugin/5.30.3_25d6ff0ef0a03b2bd4ba63c6e16211db:
-    resolution: {integrity: sha512-QEgE1uahnDbWEkZlidq7uKB630ny1NN8KbLPmznX+8hYsYpoV1/quG1Nzvs141FVuumuS7O0EpqYw3RB4AVzRg==}
->>>>>>> e84b15df
+    resolution: {integrity: sha512-fapGzoxilCn3sBtC6NtXZX6+P/Hef7VDbyfGqTTpzYydwhlkevB+0vE0EnmHPVTVSy68GUncyJ/2PcrFBeCo5Q==}
     engines: {node: ^12.22.0 || ^14.17.0 || >=16.0.0}
     peerDependencies:
       '@typescript-eslint/parser': ^5.0.0
@@ -192,13 +159,8 @@
       - supports-color
     dev: true
 
-<<<<<<< HEAD
   /@typescript-eslint/experimental-utils/5.20.0_eslint@8.7.0+typescript@4.6.4:
-    resolution: {integrity: sha1-ftWTvtQEJNnEFg8/hsP29W1sh68=}
-=======
-  /@typescript-eslint/experimental-utils/5.30.3_eslint@8.7.0+typescript@4.7.4:
-    resolution: {integrity: sha512-8UUoWqSJrutESTypS+J70qxuE4D9eZS/cvYbBTdVsZKLpmyqa/haIaL2USWCwcbMzFOJTaQkKWS++TPsoHIs2Q==}
->>>>>>> e84b15df
+    resolution: {integrity: sha512-w5qtx2Wr9x13Dp/3ic9iGOGmVXK5gMwyc8rwVgZU46K9WTjPZSyPvdER9Ycy+B5lNHvoz+z2muWhUvlTpQeu+g==}
     engines: {node: ^12.22.0 || ^14.17.0 || >=16.0.0}
     peerDependencies:
       eslint: ^6.0.0 || ^7.0.0 || ^8.0.0
@@ -210,13 +172,8 @@
       - typescript
     dev: true
 
-<<<<<<< HEAD
   /@typescript-eslint/parser/5.20.0_eslint@8.7.0+typescript@4.6.4:
-    resolution: {integrity: sha1-SZHE7gNEMVwq/Cpi8VZWX2icjQs=}
-=======
-  /@typescript-eslint/parser/5.30.3_eslint@8.7.0+typescript@4.7.4:
-    resolution: {integrity: sha512-ddwGEPC3E49DduAUC8UThQafHRE5uc1NE8jdOgl+w8/NrYF50MJQNeD3u4JZrqAXdY9rJz0CdQ9HpNME20CzkA==}
->>>>>>> e84b15df
+    resolution: {integrity: sha512-UWKibrCZQCYvobmu3/N8TWbEeo/EPQbS41Ux1F9XqPzGuV7pfg6n50ZrFo6hryynD8qOTTfLHtHjjdQtxJ0h/w==}
     engines: {node: ^12.22.0 || ^14.17.0 || >=16.0.0}
     peerDependencies:
       eslint: ^6.0.0 || ^7.0.0 || ^8.0.0
@@ -235,26 +192,16 @@
       - supports-color
     dev: true
 
-<<<<<<< HEAD
   /@typescript-eslint/scope-manager/5.20.0:
-    resolution: {integrity: sha1-ecf7hZjSlC5Fs8iBztlTGYGMeYA=}
-=======
-  /@typescript-eslint/scope-manager/5.30.3:
-    resolution: {integrity: sha512-yVJIIUXeo/vv6Alj6lKBvsqnRs5hcxUpN3Dg3aD9Zv6r7p6Nn106jJcr5rnpRHAReEb/aMI2RWrt3JmL17eCVA==}
->>>>>>> e84b15df
+    resolution: {integrity: sha512-h9KtuPZ4D/JuX7rpp1iKg3zOH0WNEa+ZIXwpW/KWmEFDxlA/HSfCMhiyF1HS/drTICjIbpA6OqkAhrP/zkCStg==}
     engines: {node: ^12.22.0 || ^14.17.0 || >=16.0.0}
     dependencies:
       '@typescript-eslint/types': 5.30.3
       '@typescript-eslint/visitor-keys': 5.30.3
     dev: true
 
-<<<<<<< HEAD
   /@typescript-eslint/type-utils/5.20.0_eslint@8.7.0+typescript@4.6.4:
-    resolution: {integrity: sha1-FRwhy+mjeKNGhXNQNuXd/AAiO+M=}
-=======
-  /@typescript-eslint/type-utils/5.30.3_eslint@8.7.0+typescript@4.7.4:
-    resolution: {integrity: sha512-IIzakE7OXOqdwPaXhRiPnaZ8OuJJYBLufOffd9fqzkI4IMFIYq8KC7bghdnF7QUJTirURRErQFrJ/w5UpwIqaw==}
->>>>>>> e84b15df
+    resolution: {integrity: sha512-WxNrCwYB3N/m8ceyoGCgbLmuZwupvzN0rE8NBuwnl7APgjv24ZJIjkNzoFBXPRCGzLNkoU/WfanW0exvp/+3Iw==}
     engines: {node: ^12.22.0 || ^14.17.0 || >=16.0.0}
     peerDependencies:
       eslint: '*'
@@ -272,23 +219,13 @@
       - supports-color
     dev: true
 
-<<<<<<< HEAD
   /@typescript-eslint/types/5.20.0:
-    resolution: {integrity: sha1-+jnDwqp4ZWgwIxjxy1H89kJYwgw=}
+    resolution: {integrity: sha512-+d8wprF9GyvPwtoB4CxBAR/s0rpP25XKgnOvMf/gMXYDvlUC3rPFHupdTQ/ow9vn7UDe5rX02ovGYQbv/IUCbg==}
     engines: {node: ^12.22.0 || ^14.17.0 || >=16.0.0}
     dev: true
 
   /@typescript-eslint/typescript-estree/5.20.0_typescript@4.6.4:
-    resolution: {integrity: sha1-q3NoarGMh4G78knJRZpV3JQX1rA=}
-=======
-  /@typescript-eslint/types/5.30.3:
-    resolution: {integrity: sha512-vshU3pjSTgBPNgfd55JLYngHkXuwQP68fxYFUAg1Uq+JrR3xG/XjvL9Dmv28CpOERtqwkaR4QQ3mD0NLZcE2Xw==}
-    engines: {node: ^12.22.0 || ^14.17.0 || >=16.0.0}
-    dev: true
-
-  /@typescript-eslint/typescript-estree/5.30.3_typescript@4.7.4:
-    resolution: {integrity: sha512-jqVh5N9AJx6+7yRgoA+ZelAFrHezgI9pzI9giv7s84DDOmtpFwTgURcpICDHyz9x6vAeOu91iACZ4dBTVfzIyA==}
->>>>>>> e84b15df
+    resolution: {integrity: sha512-36xLjP/+bXusLMrT9fMMYy1KJAGgHhlER2TqpUVDYUQg4w0q/NW/sg4UGAgVwAqb8V4zYg43KMUpM8vV2lve6w==}
     engines: {node: ^12.22.0 || ^14.17.0 || >=16.0.0}
     peerDependencies:
       typescript: '*'
@@ -308,13 +245,8 @@
       - supports-color
     dev: true
 
-<<<<<<< HEAD
   /@typescript-eslint/utils/5.20.0_eslint@8.7.0+typescript@4.6.4:
-    resolution: {integrity: sha1-uOlZ7RHsobLVQU4SQX/ZTK41F6U=}
-=======
-  /@typescript-eslint/utils/5.30.3_eslint@8.7.0+typescript@4.7.4:
-    resolution: {integrity: sha512-OEaBXGxxdIy35H+jyXfYAMQ66KMJczK9hEhL3gR6IRbWe5PyK+bPDC9zbQNVII6rNFTfF/Mse0z21NlEU+vOMw==}
->>>>>>> e84b15df
+    resolution: {integrity: sha512-lHONGJL1LIO12Ujyx8L8xKbwWSkoUKFSO+0wDAqGXiudWB2EO7WEUT+YZLtVbmOmSllAjLb9tpoIPwpRe5Tn6w==}
     engines: {node: ^12.22.0 || ^14.17.0 || >=16.0.0}
     peerDependencies:
       eslint: ^6.0.0 || ^7.0.0 || ^8.0.0
@@ -331,13 +263,8 @@
       - typescript
     dev: true
 
-<<<<<<< HEAD
   /@typescript-eslint/visitor-keys/5.20.0:
-    resolution: {integrity: sha1-cCNrXGtn+6+LL1i/NBS3bB6CbCo=}
-=======
-  /@typescript-eslint/visitor-keys/5.30.3:
-    resolution: {integrity: sha512-ep2xtHOhnSRt6fDP9DSSxrA/FqZhdMF7/Y9fYsxrKss2uWJMbzJyBJ/We1fKc786BJ10pHwrzUlhvpz8i7XzBg==}
->>>>>>> e84b15df
+    resolution: {integrity: sha512-1flRpNF+0CAQkMNlTJ6L/Z5jiODG/e5+7mk6XwtPOUS3UrTz3UOiAg9jG2VtKsWI6rZQfy4C6a232QNRZTRGlg==}
     engines: {node: ^12.22.0 || ^14.17.0 || >=16.0.0}
     dependencies:
       '@typescript-eslint/types': 5.30.3
@@ -816,15 +743,9 @@
     resolution: {integrity: sha512-f3qQ9oQy9j2AhBe/H9VC91wLmKBCCU/gDOnKNAYG5hswO7BLKj09Hc5HYNz9cGI++xlpDCIgDaitVs03ATR84Q==}
     dev: true
 
-<<<<<<< HEAD
   /fast-glob/3.2.5:
-    resolution: {integrity: sha1-eTmvKmVt55pPGQGQPuityqfLlmE=}
-    engines: {node: '>=8'}
-=======
-  /fast-glob/3.2.11:
-    resolution: {integrity: sha512-xrO3+1bxSo3ZVHAnqzyuewYT6aMFHRAd4Kcs92MAonjwQZLsK9d0SF1IyQ3k5PoirxTW0Oe/RqFgMQ6TcNE5Ew==}
-    engines: {node: '>=8.6.0'}
->>>>>>> e84b15df
+    resolution: {integrity: sha512-2DtFcgT68wiTTiwZ2hNdJfcHNke9XOfnwmBRWXhmeKM8rF0TGwmC/Qto3S7RoZKp5cilZbxzO5iTNTQsJ+EeDg==}
+    engines: {node: '>=8'}
     dependencies:
       '@nodelib/fs.stat': 2.0.5
       '@nodelib/fs.walk': 1.2.7
@@ -976,13 +897,8 @@
       type-fest: 0.20.2
     dev: true
 
-<<<<<<< HEAD
   /globby/11.0.4:
-    resolution: {integrity: sha1-LLr/d8Lypi5x6bKBOme5ejowAaU=}
-=======
-  /globby/11.1.0:
-    resolution: {integrity: sha512-jhIXaOzy1sb8IyocaruWSn1TjmnBVs8Ayhcy83rmxNJ8q2uWKCAj3CnJY+KpGSXCueAPc0i05kVvVKtP1t9S3g==}
->>>>>>> e84b15df
+    resolution: {integrity: sha512-9O4MVG9ioZJ08ffbcyVYyLOJLk5JQ688pJ4eMGLpdWLHq/Wr1D9BlriLQyL0E+jbkuePVZXYFj47QM/v093wHg==}
     engines: {node: '>=10'}
     dependencies:
       array-union: 2.1.0
@@ -1532,13 +1448,8 @@
     hasBin: true
     dev: true
 
-<<<<<<< HEAD
   /semver/7.3.5:
-    resolution: {integrity: sha1-C2Ich5NI2JmOSw5L6Us/EuYBjvc=}
-=======
-  /semver/7.3.7:
-    resolution: {integrity: sha512-QlYTucUYOews+WeEujDoEGziz4K6c47V/Bd+LjSSYcA94p+DmINdf7ncaUinThfvZyu13lN9OY1XDxt8C0Tw0g==}
->>>>>>> e84b15df
+    resolution: {integrity: sha512-PoeGJYh8HK4BTO/a9Tf6ZG3veo/A7ZVsYrSA6J8ny9nb3B1VrpkuN+z9OE5wfE5p6H4LchYZsegiQgbJD94ZFQ==}
     engines: {node: '>=10'}
     hasBin: true
     dependencies:
@@ -1694,13 +1605,8 @@
       typescript: 4.7.4
     dev: true
 
-<<<<<<< HEAD
   /tsutils/3.21.0_typescript@4.6.4:
-    resolution: {integrity: sha1-tIcX05TOpsHglpg+7Vjp1hcVtiM=}
-=======
-  /tsutils/3.21.0_typescript@4.7.4:
     resolution: {integrity: sha512-mHKK3iUXL+3UF6xL5k0PEhKRUBKPBCv/+RkEOpjRWxxx27KKRBmmA60A9pgOUvMi8GKhRMPEmjBRPzs2W7O1OA==}
->>>>>>> e84b15df
     engines: {node: '>= 6'}
     peerDependencies:
       typescript: '>=2.8.0 || >= 3.2.0-dev || >= 3.3.0-dev || >= 3.4.0-dev || >= 3.5.0-dev || >= 3.6.0-dev || >= 3.6.0-beta || >= 3.7.0-dev || >= 3.7.0-beta'
@@ -1879,17 +1785,10 @@
       - typescript
     dev: true
 
-<<<<<<< HEAD
-  file:../temp/tarballs/rushstack-heft-0.46.6.tgz:
-    resolution: {tarball: file:../temp/tarballs/rushstack-heft-0.46.6.tgz}
+  file:../temp/tarballs/rushstack-heft-0.46.5.tgz:
+    resolution: {tarball: file:../temp/tarballs/rushstack-heft-0.46.5.tgz}
     name: '@rushstack/heft'
-    version: 0.46.6
-=======
-  file:../temp/tarballs/rushstack-heft-0.47.0.tgz:
-    resolution: {tarball: file:../temp/tarballs/rushstack-heft-0.47.0.tgz}
-    name: '@rushstack/heft'
-    version: 0.47.0
->>>>>>> e84b15df
+    version: 0.46.5
     engines: {node: '>=10.13.0'}
     hasBin: true
     dependencies:
@@ -1900,16 +1799,11 @@
       '@types/tapable': 1.0.6
       argparse: 1.0.10
       chokidar: 3.4.3
-<<<<<<< HEAD
       fast-glob: 3.2.5
-      glob-escape: 0.0.2
-=======
-      fast-glob: 3.2.11
       glob: 7.0.6
       glob-escape: 0.0.2
       prettier: 2.3.1
-      semver: 7.3.7
->>>>>>> e84b15df
+      semver: 7.3.5
       tapable: 1.1.3
       true-case-path: 2.2.1
     dev: true
@@ -1920,47 +1814,13 @@
     version: 0.9.2
     engines: {node: '>=10.13.0'}
     dependencies:
-      '@rushstack/node-core-library': file:../temp/tarballs/rushstack-node-core-library-3.50.1.tgz
-      '@rushstack/rig-package': file:../temp/tarballs/rushstack-rig-package-0.3.14.tgz
+      '@rushstack/node-core-library': file:../temp/tarballs/rushstack-node-core-library-3.49.0.tgz
+      '@rushstack/rig-package': file:../temp/tarballs/rushstack-rig-package-0.3.13.tgz
       jsonpath-plus: 4.0.0
-    dev: true
-
-<<<<<<< HEAD
-  file:../temp/tarballs/rushstack-heft-lint-plugin-0.1.0.tgz_@rushstack+heft@0.46.6:
-    resolution: {tarball: file:../temp/tarballs/rushstack-heft-lint-plugin-0.1.0.tgz}
-    id: file:../temp/tarballs/rushstack-heft-lint-plugin-0.1.0.tgz
-    name: '@rushstack/heft-lint-plugin'
-    version: 0.1.0
-    peerDependencies:
-      '@rushstack/heft': ^0.46.6
-    dependencies:
-      '@rushstack/heft': file:../temp/tarballs/rushstack-heft-0.46.6.tgz
-      '@rushstack/node-core-library': file:../temp/tarballs/rushstack-node-core-library-3.49.0.tgz
-      semver: 7.3.5
-    dev: true
-
-  file:../temp/tarballs/rushstack-heft-typescript-plugin-0.1.0.tgz_@rushstack+heft@0.46.6:
-    resolution: {tarball: file:../temp/tarballs/rushstack-heft-typescript-plugin-0.1.0.tgz}
-    id: file:../temp/tarballs/rushstack-heft-typescript-plugin-0.1.0.tgz
-    name: '@rushstack/heft-typescript-plugin'
-    version: 0.1.0
-    peerDependencies:
-      '@rushstack/heft': ^0.46.6
-    dependencies:
-      '@rushstack/heft': file:../temp/tarballs/rushstack-heft-0.46.6.tgz
-      '@rushstack/heft-config-file': file:../temp/tarballs/rushstack-heft-config-file-0.9.0.tgz
-      '@rushstack/node-core-library': file:../temp/tarballs/rushstack-node-core-library-3.49.0.tgz
-      '@types/tapable': 1.0.6
-      semver: 7.3.5
-      tapable: 1.1.3
     dev: true
 
   file:../temp/tarballs/rushstack-node-core-library-3.49.0.tgz:
     resolution: {tarball: file:../temp/tarballs/rushstack-node-core-library-3.49.0.tgz}
-=======
-  file:../temp/tarballs/rushstack-node-core-library-3.50.1.tgz:
-    resolution: {tarball: file:../temp/tarballs/rushstack-node-core-library-3.50.1.tgz}
->>>>>>> e84b15df
     name: '@rushstack/node-core-library'
     version: 3.50.1
     dependencies:
