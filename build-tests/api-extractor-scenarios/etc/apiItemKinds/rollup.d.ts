--- conflicted
+++ resolved
@@ -4,8 +4,6 @@
 }
 
 /** @public */
-<<<<<<< HEAD
-=======
 export declare class ClassWithTypeLiterals {
     /** type literal in  */
     method1(vector: {
@@ -24,7 +22,6 @@
 }
 
 /** @public */
->>>>>>> cc9843cd
 export declare const CONST_VARIABLE: string;
 
 /** @public */
@@ -44,22 +41,9 @@
 }
 
 /** @public */
-export declare namespace n1 {
-    export class SomeClass1 {
-    }
-    export class SomeClass2 extends SomeClass1 {
-    }
-    export namespace n2 {
-        export class SomeClass3 {
-        }
-    }
-        {};
-}
-
-/** @public */
-export declare namespace n1 {
-    export class SomeClass4 {
-    }
+export declare namespace NamespaceContainingVariable {
+    let variable: object[];
+    let constVariable: object[];
 }
 
 /** @public */
@@ -93,12 +77,6 @@
 }
 
 /** @public */
-export declare function someFunction(): void;
-
-/** @public */
-export declare type SomeType = number;
-
-/** @public */
 export declare const VARIABLE_WITHOUT_EXPLICIT_TYPE = "hello";
 
 export { }