// DO NOT MODIFY THIS FILE MANUALLY BUT DO COMMIT IT. It is generated and used by Rush.
{
<<<<<<< HEAD
  "pnpmShrinkwrapHash": "fca4b3e07b2289664448dafcc495a46c8f4f782f",
=======
  "pnpmShrinkwrapHash": "476f2603f99c5002946e2800e4f271c60c97cc3e",
>>>>>>> dc3a80c8
  "preferredVersionsHash": "ce857ea0536b894ec8f346aaea08cfd85a5af648"
}<|MERGE_RESOLUTION|>--- conflicted
+++ resolved
@@ -1,9 +1,5 @@
 // DO NOT MODIFY THIS FILE MANUALLY BUT DO COMMIT IT. It is generated and used by Rush.
 {
-<<<<<<< HEAD
-  "pnpmShrinkwrapHash": "fca4b3e07b2289664448dafcc495a46c8f4f782f",
-=======
   "pnpmShrinkwrapHash": "476f2603f99c5002946e2800e4f271c60c97cc3e",
->>>>>>> dc3a80c8
   "preferredVersionsHash": "ce857ea0536b894ec8f346aaea08cfd85a5af648"
 }