{
  "name": "rush-common",
  "version": "0.0.0",
  "dependencies": {
    "@microsoft/api-extractor": {
<<<<<<< HEAD
      "version": "2.0.2",
      "from": "@microsoft/api-extractor@>=2.0.2 <3.0.0",
      "resolved": "https://registry.npmjs.org/@microsoft/api-extractor/-/api-extractor-2.0.2.tgz"
=======
      "version": "2.0.3",
      "from": "@microsoft/api-extractor@>=2.0.2 <3.0.0",
      "resolved": "https://registry.npmjs.org/@microsoft/api-extractor/-/api-extractor-2.0.3.tgz"
>>>>>>> 1eb0dc65
    },
    "@microsoft/gulp-core-build": {
      "version": "2.4.3",
      "from": "@microsoft/gulp-core-build@>=2.4.3 <3.0.0",
      "resolved": "https://registry.npmjs.org/@microsoft/gulp-core-build/-/gulp-core-build-2.4.3.tgz"
    },
    "@microsoft/gulp-core-build-mocha": {
      "version": "2.0.2",
      "from": "@microsoft/gulp-core-build-mocha@>=2.0.1 <3.0.0",
      "resolved": "https://registry.npmjs.org/@microsoft/gulp-core-build-mocha/-/gulp-core-build-mocha-2.0.2.tgz"
    },
    "@microsoft/gulp-core-build-typescript": {
      "version": "3.0.2",
      "from": "@microsoft/gulp-core-build-typescript@>=3.0.0 <4.0.0",
      "resolved": "https://registry.npmjs.org/@microsoft/gulp-core-build-typescript/-/gulp-core-build-typescript-3.0.2.tgz",
      "dependencies": {
        "lodash": {
          "version": "4.15.0",
          "from": "lodash@>=4.15.0 <4.16.0",
          "resolved": "https://registry.npmjs.org/lodash/-/lodash-4.15.0.tgz"
        }
      }
    },
    "@microsoft/load-themed-styles": {
      "version": "1.2.2",
      "from": "@microsoft/load-themed-styles@>=1.2.2 <2.0.0",
      "resolved": "https://registry.npmjs.org/@microsoft/load-themed-styles/-/load-themed-styles-1.2.2.tgz"
    },
    "@microsoft/node-library-build": {
      "version": "3.0.0",
      "from": "@microsoft/node-library-build@>=3.0.0 <4.0.0",
      "resolved": "https://registry.npmjs.org/@microsoft/node-library-build/-/node-library-build-3.0.0.tgz"
    },
    "@microsoft/stream-collator": {
      "version": "2.0.0",
      "from": "@microsoft/stream-collator@>=2.0.0 <2.1.0",
      "resolved": "https://registry.npmjs.org/@microsoft/stream-collator/-/stream-collator-2.0.0.tgz"
    },
    "@microsoft/ts-command-line": {
      "version": "1.1.1",
      "from": "@microsoft/ts-command-line@>=1.1.1 <1.2.0",
      "resolved": "https://registry.npmjs.org/@microsoft/ts-command-line/-/ts-command-line-1.1.1.tgz"
    },
    "@types/assertion-error": {
      "version": "1.0.30",
      "from": "@types/assertion-error@1.0.30",
      "resolved": "https://registry.npmjs.org/@types/assertion-error/-/assertion-error-1.0.30.tgz"
    },
    "@types/bluebird": {
      "version": "3.5.2",
      "from": "@types/bluebird@*",
      "resolved": "https://registry.npmjs.org/@types/bluebird/-/bluebird-3.5.2.tgz"
    },
    "@types/chai": {
      "version": "3.4.34",
      "from": "@types/chai@3.4.34",
      "resolved": "https://registry.npmjs.org/@types/chai/-/chai-3.4.34.tgz"
    },
    "@types/chalk": {
      "version": "0.4.31",
      "from": "@types/chalk@0.4.31",
      "resolved": "https://registry.npmjs.org/@types/chalk/-/chalk-0.4.31.tgz"
    },
    "@types/es6-collections": {
      "version": "0.5.29",
      "from": "@types/es6-collections@0.5.29",
      "resolved": "https://registry.npmjs.org/@types/es6-collections/-/es6-collections-0.5.29.tgz"
    },
    "@types/es6-promise": {
      "version": "0.0.32",
      "from": "@types/es6-promise@0.0.32",
      "resolved": "https://registry.npmjs.org/@types/es6-promise/-/es6-promise-0.0.32.tgz"
    },
    "@types/express": {
      "version": "4.0.35",
      "from": "@types/express@*",
      "resolved": "https://registry.npmjs.org/@types/express/-/express-4.0.35.tgz"
    },
    "@types/express-serve-static-core": {
      "version": "4.0.44",
      "from": "@types/express-serve-static-core@*",
      "resolved": "https://registry.npmjs.org/@types/express-serve-static-core/-/express-serve-static-core-4.0.44.tgz"
    },
    "@types/fs-extra": {
      "version": "0.0.37",
      "from": "@types/fs-extra@0.0.37",
      "resolved": "https://registry.npmjs.org/@types/fs-extra/-/fs-extra-0.0.37.tgz"
    },
    "@types/glob": {
      "version": "5.0.30",
      "from": "@types/glob@5.0.30",
      "resolved": "https://registry.npmjs.org/@types/glob/-/glob-5.0.30.tgz"
    },
    "@types/gulp": {
      "version": "3.8.32",
      "from": "@types/gulp@3.8.32",
      "resolved": "https://registry.npmjs.org/@types/gulp/-/gulp-3.8.32.tgz"
    },
    "@types/gulp-istanbul": {
      "version": "0.9.30",
      "from": "@types/gulp-istanbul@0.9.30",
      "resolved": "https://registry.npmjs.org/@types/gulp-istanbul/-/gulp-istanbul-0.9.30.tgz"
    },
    "@types/gulp-mocha": {
      "version": "0.0.29",
      "from": "@types/gulp-mocha@0.0.29",
      "resolved": "https://registry.npmjs.org/@types/gulp-mocha/-/gulp-mocha-0.0.29.tgz"
    },
    "@types/gulp-util": {
      "version": "3.0.30",
      "from": "@types/gulp-util@3.0.30",
      "resolved": "https://registry.npmjs.org/@types/gulp-util/-/gulp-util-3.0.30.tgz"
    },
    "@types/karma": {
      "version": "0.13.33",
      "from": "@types/karma@0.13.33",
      "resolved": "https://registry.npmjs.org/@types/karma/-/karma-0.13.33.tgz"
    },
    "@types/lodash": {
      "version": "4.14.52",
      "from": "@types/lodash@4.14.52",
      "resolved": "https://registry.npmjs.org/@types/lodash/-/lodash-4.14.52.tgz"
    },
    "@types/log4js": {
      "version": "0.0.32",
      "from": "@types/log4js@*",
      "resolved": "https://registry.npmjs.org/@types/log4js/-/log4js-0.0.32.tgz"
    },
    "@types/mime": {
      "version": "0.0.29",
      "from": "@types/mime@*",
      "resolved": "https://registry.npmjs.org/@types/mime/-/mime-0.0.29.tgz"
    },
    "@types/minimatch": {
      "version": "2.0.29",
      "from": "@types/minimatch@2.0.29",
      "resolved": "https://registry.npmjs.org/@types/minimatch/-/minimatch-2.0.29.tgz"
    },
    "@types/mkdirp": {
      "version": "0.3.29",
      "from": "@types/mkdirp@0.3.29",
      "resolved": "https://registry.npmjs.org/@types/mkdirp/-/mkdirp-0.3.29.tgz"
    },
    "@types/mocha": {
      "version": "2.2.38",
      "from": "@types/mocha@2.2.38",
      "resolved": "https://registry.npmjs.org/@types/mocha/-/mocha-2.2.38.tgz"
    },
    "@types/node": {
      "version": "6.0.62",
      "from": "@types/node@6.0.62",
      "resolved": "https://registry.npmjs.org/@types/node/-/node-6.0.62.tgz"
    },
    "@types/node-forge": {
      "version": "0.6.5",
      "from": "@types/node-forge@0.6.5",
      "resolved": "https://registry.npmjs.org/@types/node-forge/-/node-forge-0.6.5.tgz"
    },
    "@types/node-notifier": {
      "version": "0.0.28",
      "from": "@types/node-notifier@0.0.28",
      "resolved": "https://registry.npmjs.org/@types/node-notifier/-/node-notifier-0.0.28.tgz"
    },
    "@types/orchestrator": {
      "version": "0.0.30",
      "from": "@types/orchestrator@0.0.30",
      "resolved": "https://registry.npmjs.org/@types/orchestrator/-/orchestrator-0.0.30.tgz"
    },
    "@types/q": {
      "version": "0.0.32",
      "from": "@types/q@0.0.32",
      "resolved": "https://registry.npmjs.org/@types/q/-/q-0.0.32.tgz"
    },
    "@types/rimraf": {
      "version": "0.0.28",
      "from": "@types/rimraf@0.0.28",
      "resolved": "https://registry.npmjs.org/@types/rimraf/-/rimraf-0.0.28.tgz"
    },
    "@types/semver": {
      "version": "5.3.30",
      "from": "@types/semver@5.3.30",
      "resolved": "https://registry.npmjs.org/@types/semver/-/semver-5.3.30.tgz"
    },
    "@types/serve-static": {
      "version": "1.7.31",
      "from": "@types/serve-static@*",
      "resolved": "https://registry.npmjs.org/@types/serve-static/-/serve-static-1.7.31.tgz"
    },
    "@types/sinon": {
      "version": "1.16.34",
      "from": "@types/sinon@1.16.34",
      "resolved": "https://registry.npmjs.org/@types/sinon/-/sinon-1.16.34.tgz"
    },
    "@types/source-map": {
      "version": "0.5.0",
      "from": "@types/source-map@0.5.0",
      "resolved": "https://registry.npmjs.org/@types/source-map/-/source-map-0.5.0.tgz"
    },
    "@types/through2": {
      "version": "2.0.32",
      "from": "@types/through2@2.0.32",
      "resolved": "https://registry.npmjs.org/@types/through2/-/through2-2.0.32.tgz"
    },
    "@types/uglify-js": {
      "version": "2.6.28",
      "from": "@types/uglify-js@2.6.28",
      "resolved": "https://registry.npmjs.org/@types/uglify-js/-/uglify-js-2.6.28.tgz"
    },
    "@types/vinyl": {
      "version": "1.2.30",
      "from": "@types/vinyl@1.2.30",
      "resolved": "https://registry.npmjs.org/@types/vinyl/-/vinyl-1.2.30.tgz"
    },
    "@types/webpack": {
      "version": "1.12.36",
      "from": "@types/webpack@1.12.36",
      "resolved": "https://registry.npmjs.org/@types/webpack/-/webpack-1.12.36.tgz"
    },
    "@types/yargs": {
      "version": "0.0.34",
      "from": "@types/yargs@0.0.34",
      "resolved": "https://registry.npmjs.org/@types/yargs/-/yargs-0.0.34.tgz"
    },
    "@types/z-schema": {
      "version": "3.16.31",
      "from": "@types/z-schema@3.16.31",
      "resolved": "https://registry.npmjs.org/@types/z-schema/-/z-schema-3.16.31.tgz"
    },
    "abbrev": {
      "version": "1.0.9",
      "from": "abbrev@>=1.0.0 <1.1.0",
      "resolved": "https://registry.npmjs.org/abbrev/-/abbrev-1.0.9.tgz"
    },
    "accepts": {
      "version": "1.3.3",
      "from": "accepts@1.3.3",
      "resolved": "https://registry.npmjs.org/accepts/-/accepts-1.3.3.tgz"
    },
    "acorn": {
      "version": "3.3.0",
      "from": "acorn@>=3.0.0 <4.0.0",
      "resolved": "https://registry.npmjs.org/acorn/-/acorn-3.3.0.tgz"
    },
    "after": {
      "version": "0.8.2",
      "from": "after@0.8.2",
      "resolved": "https://registry.npmjs.org/after/-/after-0.8.2.tgz"
    },
    "ajv": {
      "version": "4.11.6",
      "from": "ajv@>=4.9.1 <5.0.0",
      "resolved": "https://registry.npmjs.org/ajv/-/ajv-4.11.6.tgz"
    },
    "align-text": {
      "version": "0.1.4",
      "from": "align-text@>=0.1.3 <0.2.0",
      "resolved": "https://registry.npmjs.org/align-text/-/align-text-0.1.4.tgz"
    },
    "amdefine": {
      "version": "1.0.1",
      "from": "amdefine@>=0.0.4",
      "resolved": "https://registry.npmjs.org/amdefine/-/amdefine-1.0.1.tgz"
    },
    "ansi-align": {
      "version": "1.1.0",
      "from": "ansi-align@>=1.1.0 <2.0.0",
      "resolved": "https://registry.npmjs.org/ansi-align/-/ansi-align-1.1.0.tgz"
    },
    "ansi-escapes": {
      "version": "1.4.0",
      "from": "ansi-escapes@>=1.1.0 <2.0.0",
      "resolved": "https://registry.npmjs.org/ansi-escapes/-/ansi-escapes-1.4.0.tgz"
    },
    "ansi-regex": {
      "version": "2.1.1",
      "from": "ansi-regex@>=2.0.0 <3.0.0",
      "resolved": "https://registry.npmjs.org/ansi-regex/-/ansi-regex-2.1.1.tgz"
    },
    "ansi-styles": {
      "version": "2.2.1",
      "from": "ansi-styles@>=2.2.1 <3.0.0",
      "resolved": "https://registry.npmjs.org/ansi-styles/-/ansi-styles-2.2.1.tgz"
    },
    "anymatch": {
      "version": "1.3.0",
      "from": "anymatch@>=1.3.0 <2.0.0",
      "resolved": "https://registry.npmjs.org/anymatch/-/anymatch-1.3.0.tgz"
    },
    "aproba": {
      "version": "1.1.1",
      "from": "aproba@>=1.0.3 <2.0.0",
      "resolved": "https://registry.npmjs.org/aproba/-/aproba-1.1.1.tgz"
    },
    "archy": {
      "version": "1.0.0",
      "from": "archy@>=1.0.0 <2.0.0",
      "resolved": "https://registry.npmjs.org/archy/-/archy-1.0.0.tgz"
    },
    "are-we-there-yet": {
      "version": "1.1.2",
      "from": "are-we-there-yet@>=1.1.2 <1.2.0",
      "resolved": "https://registry.npmjs.org/are-we-there-yet/-/are-we-there-yet-1.1.2.tgz"
    },
    "argparse": {
      "version": "1.0.9",
      "from": "argparse@>=1.0.7 <2.0.0",
      "resolved": "https://registry.npmjs.org/argparse/-/argparse-1.0.9.tgz"
    },
    "arr-diff": {
      "version": "2.0.0",
      "from": "arr-diff@>=2.0.0 <3.0.0",
      "resolved": "https://registry.npmjs.org/arr-diff/-/arr-diff-2.0.0.tgz"
    },
    "arr-flatten": {
      "version": "1.0.2",
      "from": "arr-flatten@>=1.0.1 <2.0.0",
      "resolved": "https://registry.npmjs.org/arr-flatten/-/arr-flatten-1.0.2.tgz"
    },
    "array-differ": {
      "version": "1.0.0",
      "from": "array-differ@>=1.0.0 <2.0.0",
      "resolved": "https://registry.npmjs.org/array-differ/-/array-differ-1.0.0.tgz"
    },
    "array-find-index": {
      "version": "1.0.2",
      "from": "array-find-index@>=1.0.1 <2.0.0",
      "resolved": "https://registry.npmjs.org/array-find-index/-/array-find-index-1.0.2.tgz"
    },
    "array-flatten": {
      "version": "1.1.1",
      "from": "array-flatten@1.1.1",
      "resolved": "https://registry.npmjs.org/array-flatten/-/array-flatten-1.1.1.tgz"
    },
    "array-slice": {
      "version": "0.2.3",
      "from": "array-slice@>=0.2.3 <0.3.0",
      "resolved": "https://registry.npmjs.org/array-slice/-/array-slice-0.2.3.tgz"
    },
    "array-union": {
      "version": "1.0.2",
      "from": "array-union@>=1.0.1 <2.0.0",
      "resolved": "https://registry.npmjs.org/array-union/-/array-union-1.0.2.tgz"
    },
    "array-uniq": {
      "version": "1.0.3",
      "from": "array-uniq@>=1.0.1 <2.0.0",
      "resolved": "https://registry.npmjs.org/array-uniq/-/array-uniq-1.0.3.tgz"
    },
    "array-unique": {
      "version": "0.2.1",
      "from": "array-unique@>=0.2.1 <0.3.0",
      "resolved": "https://registry.npmjs.org/array-unique/-/array-unique-0.2.1.tgz"
    },
    "arraybuffer.slice": {
      "version": "0.0.6",
      "from": "arraybuffer.slice@0.0.6",
      "resolved": "https://registry.npmjs.org/arraybuffer.slice/-/arraybuffer.slice-0.0.6.tgz"
    },
    "arrify": {
      "version": "1.0.1",
      "from": "arrify@>=1.0.0 <2.0.0",
      "resolved": "https://registry.npmjs.org/arrify/-/arrify-1.0.1.tgz"
    },
    "asap": {
      "version": "2.0.5",
      "from": "asap@>=2.0.0 <3.0.0",
      "resolved": "https://registry.npmjs.org/asap/-/asap-2.0.5.tgz"
    },
    "asn1": {
      "version": "0.2.3",
      "from": "asn1@>=0.2.3 <0.3.0",
      "resolved": "https://registry.npmjs.org/asn1/-/asn1-0.2.3.tgz"
    },
    "assert": {
      "version": "1.4.1",
      "from": "assert@>=1.1.1 <2.0.0",
      "resolved": "https://registry.npmjs.org/assert/-/assert-1.4.1.tgz"
    },
    "assert-plus": {
      "version": "0.2.0",
      "from": "assert-plus@>=0.2.0 <0.3.0",
      "resolved": "https://registry.npmjs.org/assert-plus/-/assert-plus-0.2.0.tgz"
    },
    "assertion-error": {
      "version": "1.0.2",
      "from": "assertion-error@>=1.0.1 <2.0.0",
      "resolved": "https://registry.npmjs.org/assertion-error/-/assertion-error-1.0.2.tgz"
    },
    "async": {
      "version": "1.5.2",
      "from": "async@>=1.0.0 <2.0.0",
      "resolved": "https://registry.npmjs.org/async/-/async-1.5.2.tgz"
    },
    "async-each": {
      "version": "1.0.1",
      "from": "async-each@>=1.0.0 <2.0.0",
      "resolved": "https://registry.npmjs.org/async-each/-/async-each-1.0.1.tgz"
    },
    "async-foreach": {
      "version": "0.1.3",
      "from": "async-foreach@>=0.1.3 <0.2.0",
      "resolved": "https://registry.npmjs.org/async-foreach/-/async-foreach-0.1.3.tgz"
    },
    "asynckit": {
      "version": "0.4.0",
      "from": "asynckit@>=0.4.0 <0.5.0",
      "resolved": "https://registry.npmjs.org/asynckit/-/asynckit-0.4.0.tgz"
    },
    "autoprefixer": {
      "version": "6.3.7",
      "from": "autoprefixer@6.3.7",
      "resolved": "https://registry.npmjs.org/autoprefixer/-/autoprefixer-6.3.7.tgz"
    },
    "aws-sign2": {
      "version": "0.6.0",
      "from": "aws-sign2@>=0.6.0 <0.7.0",
      "resolved": "https://registry.npmjs.org/aws-sign2/-/aws-sign2-0.6.0.tgz"
    },
    "aws4": {
      "version": "1.6.0",
      "from": "aws4@>=1.2.1 <2.0.0",
      "resolved": "https://registry.npmjs.org/aws4/-/aws4-1.6.0.tgz"
    },
    "babel-code-frame": {
      "version": "6.22.0",
      "from": "babel-code-frame@>=6.20.0 <7.0.0",
      "resolved": "https://registry.npmjs.org/babel-code-frame/-/babel-code-frame-6.22.0.tgz"
    },
    "backo2": {
      "version": "1.0.2",
      "from": "backo2@1.0.2",
      "resolved": "https://registry.npmjs.org/backo2/-/backo2-1.0.2.tgz"
    },
    "balanced-match": {
      "version": "0.4.2",
      "from": "balanced-match@>=0.4.1 <0.5.0",
      "resolved": "https://registry.npmjs.org/balanced-match/-/balanced-match-0.4.2.tgz"
    },
    "Base64": {
      "version": "0.2.1",
      "from": "Base64@>=0.2.0 <0.3.0",
      "resolved": "https://registry.npmjs.org/Base64/-/Base64-0.2.1.tgz"
    },
    "base64-arraybuffer": {
      "version": "0.1.5",
      "from": "base64-arraybuffer@0.1.5",
      "resolved": "https://registry.npmjs.org/base64-arraybuffer/-/base64-arraybuffer-0.1.5.tgz"
    },
    "base64-js": {
      "version": "1.2.0",
      "from": "base64-js@>=1.0.2 <2.0.0",
      "resolved": "https://registry.npmjs.org/base64-js/-/base64-js-1.2.0.tgz"
    },
    "base64-url": {
      "version": "1.2.1",
      "from": "base64-url@1.2.1",
      "resolved": "https://registry.npmjs.org/base64-url/-/base64-url-1.2.1.tgz"
    },
    "base64id": {
      "version": "1.0.0",
      "from": "base64id@1.0.0",
      "resolved": "https://registry.npmjs.org/base64id/-/base64id-1.0.0.tgz"
    },
    "basic-auth": {
      "version": "1.0.4",
      "from": "basic-auth@>=1.0.3 <1.1.0",
      "resolved": "https://registry.npmjs.org/basic-auth/-/basic-auth-1.0.4.tgz"
    },
    "basic-auth-connect": {
      "version": "1.0.0",
      "from": "basic-auth-connect@1.0.0",
      "resolved": "https://registry.npmjs.org/basic-auth-connect/-/basic-auth-connect-1.0.0.tgz"
    },
    "batch": {
      "version": "0.5.3",
      "from": "batch@>=0.5.3 <0.6.0",
      "resolved": "https://registry.npmjs.org/batch/-/batch-0.5.3.tgz"
    },
    "bcrypt-pbkdf": {
      "version": "1.0.1",
      "from": "bcrypt-pbkdf@>=1.0.0 <2.0.0",
      "resolved": "https://registry.npmjs.org/bcrypt-pbkdf/-/bcrypt-pbkdf-1.0.1.tgz",
      "optional": true
    },
    "beeper": {
      "version": "1.1.1",
      "from": "beeper@>=1.0.0 <2.0.0",
      "resolved": "https://registry.npmjs.org/beeper/-/beeper-1.1.1.tgz"
    },
    "better-assert": {
      "version": "1.0.2",
      "from": "better-assert@>=1.0.0 <1.1.0",
      "resolved": "https://registry.npmjs.org/better-assert/-/better-assert-1.0.2.tgz"
    },
    "big.js": {
      "version": "3.1.3",
      "from": "big.js@>=3.1.3 <4.0.0",
      "resolved": "https://registry.npmjs.org/big.js/-/big.js-3.1.3.tgz"
    },
    "binary-extensions": {
      "version": "1.8.0",
      "from": "binary-extensions@>=1.0.0 <2.0.0",
      "resolved": "https://registry.npmjs.org/binary-extensions/-/binary-extensions-1.8.0.tgz"
    },
    "binaryextensions": {
      "version": "1.0.1",
      "from": "binaryextensions@>=1.0.0 <1.1.0",
      "resolved": "https://registry.npmjs.org/binaryextensions/-/binaryextensions-1.0.1.tgz"
    },
    "bindings": {
      "version": "1.2.1",
      "from": "bindings@>=1.2.1 <1.3.0",
      "resolved": "https://registry.npmjs.org/bindings/-/bindings-1.2.1.tgz"
    },
    "blob": {
      "version": "0.0.4",
      "from": "blob@0.0.4",
      "resolved": "https://registry.npmjs.org/blob/-/blob-0.0.4.tgz"
    },
    "block-stream": {
      "version": "0.0.9",
      "from": "block-stream@*",
      "resolved": "https://registry.npmjs.org/block-stream/-/block-stream-0.0.9.tgz"
    },
    "bluebird": {
      "version": "3.5.0",
      "from": "bluebird@>=3.0.5 <4.0.0",
      "resolved": "https://registry.npmjs.org/bluebird/-/bluebird-3.5.0.tgz"
    },
    "body-parser": {
      "version": "1.17.1",
      "from": "body-parser@>=1.12.4 <2.0.0",
      "resolved": "https://registry.npmjs.org/body-parser/-/body-parser-1.17.1.tgz",
      "dependencies": {
        "debug": {
          "version": "2.6.1",
          "from": "debug@2.6.1",
          "resolved": "https://registry.npmjs.org/debug/-/debug-2.6.1.tgz"
        },
        "ms": {
          "version": "0.7.2",
          "from": "ms@0.7.2",
          "resolved": "https://registry.npmjs.org/ms/-/ms-0.7.2.tgz"
        }
      }
    },
    "boom": {
      "version": "2.10.1",
      "from": "boom@>=2.0.0 <3.0.0",
      "resolved": "https://registry.npmjs.org/boom/-/boom-2.10.1.tgz"
    },
    "boxen": {
      "version": "1.0.0",
      "from": "boxen@>=1.0.0 <2.0.0",
      "resolved": "https://registry.npmjs.org/boxen/-/boxen-1.0.0.tgz",
      "dependencies": {
        "camelcase": {
          "version": "4.1.0",
          "from": "camelcase@>=4.0.0 <5.0.0",
          "resolved": "https://registry.npmjs.org/camelcase/-/camelcase-4.1.0.tgz"
        },
        "is-fullwidth-code-point": {
          "version": "2.0.0",
          "from": "is-fullwidth-code-point@>=2.0.0 <3.0.0",
          "resolved": "https://registry.npmjs.org/is-fullwidth-code-point/-/is-fullwidth-code-point-2.0.0.tgz"
        },
        "string-width": {
          "version": "2.0.0",
          "from": "string-width@>=2.0.0 <3.0.0",
          "resolved": "https://registry.npmjs.org/string-width/-/string-width-2.0.0.tgz"
        }
      }
    },
    "brace-expansion": {
      "version": "1.1.7",
      "from": "brace-expansion@>=1.0.0 <2.0.0",
      "resolved": "https://registry.npmjs.org/brace-expansion/-/brace-expansion-1.1.7.tgz"
    },
    "braces": {
      "version": "1.8.5",
      "from": "braces@>=1.8.2 <2.0.0",
      "resolved": "https://registry.npmjs.org/braces/-/braces-1.8.5.tgz"
    },
    "browserify-zlib": {
      "version": "0.1.4",
      "from": "browserify-zlib@>=0.1.4 <0.2.0",
      "resolved": "https://registry.npmjs.org/browserify-zlib/-/browserify-zlib-0.1.4.tgz"
    },
    "browserslist": {
      "version": "1.3.6",
      "from": "browserslist@>=1.3.4 <1.4.0",
      "resolved": "https://registry.npmjs.org/browserslist/-/browserslist-1.3.6.tgz"
    },
    "buffer": {
      "version": "4.9.1",
      "from": "buffer@>=4.9.0 <5.0.0",
      "resolved": "https://registry.npmjs.org/buffer/-/buffer-4.9.1.tgz",
      "dependencies": {
        "isarray": {
          "version": "1.0.0",
          "from": "isarray@>=1.0.0 <2.0.0",
          "resolved": "https://registry.npmjs.org/isarray/-/isarray-1.0.0.tgz"
        }
      }
    },
    "buffer-shims": {
      "version": "1.0.0",
      "from": "buffer-shims@>=1.0.0 <1.1.0",
      "resolved": "https://registry.npmjs.org/buffer-shims/-/buffer-shims-1.0.0.tgz"
    },
    "builtin-modules": {
      "version": "1.1.1",
      "from": "builtin-modules@>=1.0.0 <2.0.0",
      "resolved": "https://registry.npmjs.org/builtin-modules/-/builtin-modules-1.1.1.tgz"
    },
    "builtins": {
      "version": "1.0.3",
      "from": "builtins@>=1.0.3 <1.1.0",
      "resolved": "https://registry.npmjs.org/builtins/-/builtins-1.0.3.tgz"
    },
    "bytes": {
      "version": "2.4.0",
      "from": "bytes@2.4.0",
      "resolved": "https://registry.npmjs.org/bytes/-/bytes-2.4.0.tgz"
    },
    "cache-swap": {
      "version": "0.3.0",
      "from": "cache-swap@>=0.3.0 <0.4.0",
      "resolved": "https://registry.npmjs.org/cache-swap/-/cache-swap-0.3.0.tgz"
    },
    "callsite": {
      "version": "1.0.0",
      "from": "callsite@1.0.0",
      "resolved": "https://registry.npmjs.org/callsite/-/callsite-1.0.0.tgz"
    },
    "camelcase": {
      "version": "2.1.1",
      "from": "camelcase@>=2.0.1 <3.0.0",
      "resolved": "https://registry.npmjs.org/camelcase/-/camelcase-2.1.1.tgz"
    },
    "camelcase-keys": {
      "version": "2.1.0",
      "from": "camelcase-keys@>=2.0.0 <3.0.0",
      "resolved": "https://registry.npmjs.org/camelcase-keys/-/camelcase-keys-2.1.0.tgz"
    },
    "caniuse-db": {
      "version": "1.0.30000653",
      "from": "caniuse-db@>=1.0.30000488 <2.0.0",
      "resolved": "https://registry.npmjs.org/caniuse-db/-/caniuse-db-1.0.30000653.tgz"
    },
    "capture-stack-trace": {
      "version": "1.0.0",
      "from": "capture-stack-trace@>=1.0.0 <2.0.0",
      "resolved": "https://registry.npmjs.org/capture-stack-trace/-/capture-stack-trace-1.0.0.tgz"
    },
    "caseless": {
      "version": "0.12.0",
      "from": "caseless@>=0.12.0 <0.13.0",
      "resolved": "https://registry.npmjs.org/caseless/-/caseless-0.12.0.tgz"
    },
    "center-align": {
      "version": "0.1.3",
      "from": "center-align@>=0.1.1 <0.2.0",
      "resolved": "https://registry.npmjs.org/center-align/-/center-align-0.1.3.tgz"
    },
    "chai": {
      "version": "3.5.0",
      "from": "chai@>=3.5.0 <3.6.0",
      "resolved": "https://registry.npmjs.org/chai/-/chai-3.5.0.tgz"
    },
    "chalk": {
      "version": "1.1.3",
      "from": "chalk@>=1.0.0 <2.0.0",
      "resolved": "https://registry.npmjs.org/chalk/-/chalk-1.1.3.tgz"
    },
    "charenc": {
      "version": "0.0.2",
      "from": "charenc@>=0.0.1 <0.1.0",
      "resolved": "https://registry.npmjs.org/charenc/-/charenc-0.0.2.tgz"
    },
    "chokidar": {
      "version": "1.6.1",
      "from": "chokidar@>=1.4.1 <2.0.0",
      "resolved": "https://registry.npmjs.org/chokidar/-/chokidar-1.6.1.tgz"
    },
    "clean-css": {
      "version": "4.0.12",
      "from": "clean-css@>=4.0.9 <5.0.0",
      "resolved": "https://registry.npmjs.org/clean-css/-/clean-css-4.0.12.tgz",
      "dependencies": {
        "source-map": {
          "version": "0.5.6",
          "from": "source-map@>=0.5.0 <0.6.0",
          "resolved": "https://registry.npmjs.org/source-map/-/source-map-0.5.6.tgz"
        }
      }
    },
    "cli-boxes": {
      "version": "1.0.0",
      "from": "cli-boxes@>=1.0.0 <2.0.0",
      "resolved": "https://registry.npmjs.org/cli-boxes/-/cli-boxes-1.0.0.tgz"
    },
    "cli-cursor": {
      "version": "1.0.2",
      "from": "cli-cursor@>=1.0.1 <2.0.0",
      "resolved": "https://registry.npmjs.org/cli-cursor/-/cli-cursor-1.0.2.tgz"
    },
    "cli-width": {
      "version": "2.1.0",
      "from": "cli-width@>=2.0.0 <3.0.0",
      "resolved": "https://registry.npmjs.org/cli-width/-/cli-width-2.1.0.tgz"
    },
    "cliui": {
      "version": "3.2.0",
      "from": "cliui@>=3.2.0 <4.0.0",
      "resolved": "https://registry.npmjs.org/cliui/-/cliui-3.2.0.tgz"
    },
    "clone": {
      "version": "1.0.2",
      "from": "clone@>=1.0.0 <2.0.0",
      "resolved": "https://registry.npmjs.org/clone/-/clone-1.0.2.tgz"
    },
    "clone-stats": {
      "version": "0.0.1",
      "from": "clone-stats@>=0.0.1 <0.0.2",
      "resolved": "https://registry.npmjs.org/clone-stats/-/clone-stats-0.0.1.tgz"
    },
    "co": {
      "version": "4.6.0",
      "from": "co@>=4.6.0 <5.0.0",
      "resolved": "https://registry.npmjs.org/co/-/co-4.6.0.tgz"
    },
    "code-point-at": {
      "version": "1.1.0",
      "from": "code-point-at@>=1.0.0 <2.0.0",
      "resolved": "https://registry.npmjs.org/code-point-at/-/code-point-at-1.1.0.tgz"
    },
    "colors": {
      "version": "1.1.2",
      "from": "colors@>=1.1.2 <2.0.0",
      "resolved": "https://registry.npmjs.org/colors/-/colors-1.1.2.tgz"
    },
    "combined-stream": {
      "version": "1.0.5",
      "from": "combined-stream@>=1.0.5 <1.1.0",
      "resolved": "https://registry.npmjs.org/combined-stream/-/combined-stream-1.0.5.tgz"
    },
    "commander": {
      "version": "2.9.0",
      "from": "commander@>=2.7.1 <3.0.0",
      "resolved": "https://registry.npmjs.org/commander/-/commander-2.9.0.tgz"
    },
    "component-bind": {
      "version": "1.0.0",
      "from": "component-bind@1.0.0",
      "resolved": "https://registry.npmjs.org/component-bind/-/component-bind-1.0.0.tgz"
    },
    "component-emitter": {
      "version": "1.1.2",
      "from": "component-emitter@1.1.2",
      "resolved": "https://registry.npmjs.org/component-emitter/-/component-emitter-1.1.2.tgz"
    },
    "component-inherit": {
      "version": "0.0.3",
      "from": "component-inherit@0.0.3",
      "resolved": "https://registry.npmjs.org/component-inherit/-/component-inherit-0.0.3.tgz"
    },
    "compressible": {
      "version": "2.0.10",
      "from": "compressible@>=2.0.5 <2.1.0",
      "resolved": "https://registry.npmjs.org/compressible/-/compressible-2.0.10.tgz"
    },
    "compression": {
      "version": "1.5.2",
      "from": "compression@>=1.5.2 <1.6.0",
      "resolved": "https://registry.npmjs.org/compression/-/compression-1.5.2.tgz",
      "dependencies": {
        "accepts": {
          "version": "1.2.13",
          "from": "accepts@>=1.2.12 <1.3.0",
          "resolved": "https://registry.npmjs.org/accepts/-/accepts-1.2.13.tgz"
        },
        "bytes": {
          "version": "2.1.0",
          "from": "bytes@2.1.0",
          "resolved": "https://registry.npmjs.org/bytes/-/bytes-2.1.0.tgz"
        },
        "negotiator": {
          "version": "0.5.3",
          "from": "negotiator@0.5.3",
          "resolved": "https://registry.npmjs.org/negotiator/-/negotiator-0.5.3.tgz"
        },
        "vary": {
          "version": "1.0.1",
          "from": "vary@>=1.0.1 <1.1.0",
          "resolved": "https://registry.npmjs.org/vary/-/vary-1.0.1.tgz"
        }
      }
    },
    "concat-map": {
      "version": "0.0.1",
      "from": "concat-map@0.0.1",
      "resolved": "https://registry.npmjs.org/concat-map/-/concat-map-0.0.1.tgz"
    },
    "concat-stream": {
      "version": "1.5.0",
      "from": "concat-stream@1.5.0",
      "resolved": "https://registry.npmjs.org/concat-stream/-/concat-stream-1.5.0.tgz",
      "dependencies": {
        "isarray": {
          "version": "1.0.0",
          "from": "isarray@>=1.0.0 <1.1.0",
          "resolved": "https://registry.npmjs.org/isarray/-/isarray-1.0.0.tgz"
        },
        "readable-stream": {
          "version": "2.0.6",
          "from": "readable-stream@>=2.0.0 <2.1.0",
          "resolved": "https://registry.npmjs.org/readable-stream/-/readable-stream-2.0.6.tgz"
        }
      }
    },
    "configstore": {
      "version": "3.0.0",
      "from": "configstore@>=3.0.0 <4.0.0",
      "resolved": "https://registry.npmjs.org/configstore/-/configstore-3.0.0.tgz"
    },
    "connect": {
      "version": "3.6.0",
      "from": "connect@>=3.3.5 <4.0.0",
      "resolved": "https://registry.npmjs.org/connect/-/connect-3.6.0.tgz",
      "dependencies": {
        "debug": {
          "version": "2.6.1",
          "from": "debug@2.6.1",
          "resolved": "https://registry.npmjs.org/debug/-/debug-2.6.1.tgz"
        },
        "ms": {
          "version": "0.7.2",
          "from": "ms@0.7.2",
          "resolved": "https://registry.npmjs.org/ms/-/ms-0.7.2.tgz"
        }
      }
    },
    "connect-livereload": {
      "version": "0.5.4",
      "from": "connect-livereload@>=0.5.4 <0.6.0",
      "resolved": "https://registry.npmjs.org/connect-livereload/-/connect-livereload-0.5.4.tgz"
    },
    "connect-timeout": {
      "version": "1.6.2",
      "from": "connect-timeout@>=1.6.2 <1.7.0",
      "resolved": "https://registry.npmjs.org/connect-timeout/-/connect-timeout-1.6.2.tgz",
      "dependencies": {
        "http-errors": {
          "version": "1.3.1",
          "from": "http-errors@>=1.3.1 <1.4.0",
          "resolved": "https://registry.npmjs.org/http-errors/-/http-errors-1.3.1.tgz"
        }
      }
    },
    "console-browserify": {
      "version": "1.1.0",
      "from": "console-browserify@>=1.1.0 <2.0.0",
      "resolved": "https://registry.npmjs.org/console-browserify/-/console-browserify-1.1.0.tgz"
    },
    "console-control-strings": {
      "version": "1.1.0",
      "from": "console-control-strings@>=1.1.0 <1.2.0",
      "resolved": "https://registry.npmjs.org/console-control-strings/-/console-control-strings-1.1.0.tgz"
    },
    "constants-browserify": {
      "version": "0.0.1",
      "from": "constants-browserify@0.0.1",
      "resolved": "https://registry.npmjs.org/constants-browserify/-/constants-browserify-0.0.1.tgz"
    },
    "content-disposition": {
      "version": "0.5.2",
      "from": "content-disposition@0.5.2",
      "resolved": "https://registry.npmjs.org/content-disposition/-/content-disposition-0.5.2.tgz"
    },
    "content-type": {
      "version": "1.0.2",
      "from": "content-type@>=1.0.2 <1.1.0",
      "resolved": "https://registry.npmjs.org/content-type/-/content-type-1.0.2.tgz"
    },
    "convert-source-map": {
      "version": "1.5.0",
      "from": "convert-source-map@>=1.1.1 <2.0.0",
      "resolved": "https://registry.npmjs.org/convert-source-map/-/convert-source-map-1.5.0.tgz"
    },
    "cookie": {
      "version": "0.3.1",
      "from": "cookie@0.3.1",
      "resolved": "https://registry.npmjs.org/cookie/-/cookie-0.3.1.tgz"
    },
    "cookie-parser": {
      "version": "1.3.5",
      "from": "cookie-parser@>=1.3.5 <1.4.0",
      "resolved": "https://registry.npmjs.org/cookie-parser/-/cookie-parser-1.3.5.tgz",
      "dependencies": {
        "cookie": {
          "version": "0.1.3",
          "from": "cookie@0.1.3",
          "resolved": "https://registry.npmjs.org/cookie/-/cookie-0.1.3.tgz"
        }
      }
    },
    "cookie-signature": {
      "version": "1.0.6",
      "from": "cookie-signature@1.0.6",
      "resolved": "https://registry.npmjs.org/cookie-signature/-/cookie-signature-1.0.6.tgz"
    },
    "core-js": {
      "version": "2.4.1",
      "from": "core-js@>=2.1.0 <3.0.0",
      "resolved": "https://registry.npmjs.org/core-js/-/core-js-2.4.1.tgz"
    },
    "core-util-is": {
      "version": "1.0.2",
      "from": "core-util-is@>=1.0.0 <1.1.0",
      "resolved": "https://registry.npmjs.org/core-util-is/-/core-util-is-1.0.2.tgz"
    },
    "cosmiconfig": {
      "version": "2.1.1",
      "from": "cosmiconfig@>=2.1.0 <3.0.0",
      "resolved": "https://registry.npmjs.org/cosmiconfig/-/cosmiconfig-2.1.1.tgz"
    },
    "crc": {
      "version": "3.3.0",
      "from": "crc@3.3.0",
      "resolved": "https://registry.npmjs.org/crc/-/crc-3.3.0.tgz"
    },
    "create-error-class": {
      "version": "3.0.2",
      "from": "create-error-class@>=3.0.0 <4.0.0",
      "resolved": "https://registry.npmjs.org/create-error-class/-/create-error-class-3.0.2.tgz"
    },
    "cross-spawn": {
      "version": "3.0.1",
      "from": "cross-spawn@>=3.0.0 <4.0.0",
      "resolved": "https://registry.npmjs.org/cross-spawn/-/cross-spawn-3.0.1.tgz",
      "dependencies": {
        "lru-cache": {
          "version": "4.0.2",
          "from": "lru-cache@>=4.0.1 <5.0.0",
          "resolved": "https://registry.npmjs.org/lru-cache/-/lru-cache-4.0.2.tgz"
        }
      }
    },
    "cross-spawn-async": {
      "version": "2.2.5",
      "from": "cross-spawn-async@>=2.1.1 <3.0.0",
      "resolved": "https://registry.npmjs.org/cross-spawn-async/-/cross-spawn-async-2.2.5.tgz",
      "dependencies": {
        "lru-cache": {
          "version": "4.0.2",
          "from": "lru-cache@>=4.0.0 <5.0.0",
          "resolved": "https://registry.npmjs.org/lru-cache/-/lru-cache-4.0.2.tgz"
        }
      }
    },
    "crypt": {
      "version": "0.0.2",
      "from": "crypt@>=0.0.1 <0.1.0",
      "resolved": "https://registry.npmjs.org/crypt/-/crypt-0.0.2.tgz"
    },
    "cryptiles": {
      "version": "2.0.5",
      "from": "cryptiles@>=2.0.0 <3.0.0",
      "resolved": "https://registry.npmjs.org/cryptiles/-/cryptiles-2.0.5.tgz"
    },
    "crypto-browserify": {
      "version": "3.2.8",
      "from": "crypto-browserify@>=3.2.6 <3.3.0",
      "resolved": "https://registry.npmjs.org/crypto-browserify/-/crypto-browserify-3.2.8.tgz"
    },
    "crypto-random-string": {
      "version": "1.0.0",
      "from": "crypto-random-string@>=1.0.0 <2.0.0",
      "resolved": "https://registry.npmjs.org/crypto-random-string/-/crypto-random-string-1.0.0.tgz"
    },
    "csrf": {
      "version": "3.0.6",
      "from": "csrf@>=3.0.0 <3.1.0",
      "resolved": "https://registry.npmjs.org/csrf/-/csrf-3.0.6.tgz"
    },
    "css-modules-loader-core": {
      "version": "1.0.1",
      "from": "css-modules-loader-core@>=1.0.1 <2.0.0",
      "resolved": "https://registry.npmjs.org/css-modules-loader-core/-/css-modules-loader-core-1.0.1.tgz",
      "dependencies": {
        "postcss": {
          "version": "5.1.2",
          "from": "postcss@5.1.2",
          "resolved": "https://registry.npmjs.org/postcss/-/postcss-5.1.2.tgz"
        },
        "source-map": {
          "version": "0.5.6",
          "from": "source-map@>=0.5.6 <0.6.0",
          "resolved": "https://registry.npmjs.org/source-map/-/source-map-0.5.6.tgz"
        },
        "supports-color": {
          "version": "3.2.3",
          "from": "supports-color@>=3.1.2 <4.0.0",
          "resolved": "https://registry.npmjs.org/supports-color/-/supports-color-3.2.3.tgz"
        }
      }
    },
    "css-selector-tokenizer": {
      "version": "0.6.0",
      "from": "css-selector-tokenizer@>=0.6.0 <0.7.0",
      "resolved": "https://registry.npmjs.org/css-selector-tokenizer/-/css-selector-tokenizer-0.6.0.tgz"
    },
    "cssesc": {
      "version": "0.1.0",
      "from": "cssesc@>=0.1.0 <0.2.0",
      "resolved": "https://registry.npmjs.org/cssesc/-/cssesc-0.1.0.tgz"
    },
    "csurf": {
      "version": "1.8.3",
      "from": "csurf@>=1.8.3 <1.9.0",
      "resolved": "https://registry.npmjs.org/csurf/-/csurf-1.8.3.tgz",
      "dependencies": {
        "cookie": {
          "version": "0.1.3",
          "from": "cookie@0.1.3",
          "resolved": "https://registry.npmjs.org/cookie/-/cookie-0.1.3.tgz"
        },
        "http-errors": {
          "version": "1.3.1",
          "from": "http-errors@>=1.3.1 <1.4.0",
          "resolved": "https://registry.npmjs.org/http-errors/-/http-errors-1.3.1.tgz"
        }
      }
    },
    "currently-unhandled": {
      "version": "0.4.1",
      "from": "currently-unhandled@>=0.4.1 <0.5.0",
      "resolved": "https://registry.npmjs.org/currently-unhandled/-/currently-unhandled-0.4.1.tgz"
    },
    "custom-event": {
      "version": "1.0.1",
      "from": "custom-event@>=1.0.0 <1.1.0",
      "resolved": "https://registry.npmjs.org/custom-event/-/custom-event-1.0.1.tgz"
    },
    "dashdash": {
      "version": "1.14.1",
      "from": "dashdash@>=1.12.0 <2.0.0",
      "resolved": "https://registry.npmjs.org/dashdash/-/dashdash-1.14.1.tgz",
      "dependencies": {
        "assert-plus": {
          "version": "1.0.0",
          "from": "assert-plus@>=1.0.0 <2.0.0",
          "resolved": "https://registry.npmjs.org/assert-plus/-/assert-plus-1.0.0.tgz"
        }
      }
    },
    "date-now": {
      "version": "0.1.4",
      "from": "date-now@>=0.1.4 <0.2.0",
      "resolved": "https://registry.npmjs.org/date-now/-/date-now-0.1.4.tgz"
    },
    "dateformat": {
      "version": "2.0.0",
      "from": "dateformat@>=2.0.0 <3.0.0",
      "resolved": "https://registry.npmjs.org/dateformat/-/dateformat-2.0.0.tgz"
    },
    "deasync": {
      "version": "0.1.9",
      "from": "deasync@>=0.1.7 <0.2.0",
      "resolved": "https://registry.npmjs.org/deasync/-/deasync-0.1.9.tgz"
    },
    "debug": {
      "version": "2.2.0",
      "from": "debug@2.2.0",
      "resolved": "https://registry.npmjs.org/debug/-/debug-2.2.0.tgz"
    },
    "debuglog": {
      "version": "1.0.1",
      "from": "debuglog@>=1.0.1 <2.0.0",
      "resolved": "https://registry.npmjs.org/debuglog/-/debuglog-1.0.1.tgz"
    },
    "decamelize": {
      "version": "1.2.0",
      "from": "decamelize@>=1.1.1 <2.0.0",
      "resolved": "https://registry.npmjs.org/decamelize/-/decamelize-1.2.0.tgz"
    },
    "decomment": {
      "version": "0.8.7",
      "from": "decomment@>=0.8.2 <0.9.0",
      "resolved": "https://registry.npmjs.org/decomment/-/decomment-0.8.7.tgz",
      "dependencies": {
        "esprima": {
          "version": "3.1.3",
          "from": "esprima@>=3.1.0 <3.2.0",
          "resolved": "https://registry.npmjs.org/esprima/-/esprima-3.1.3.tgz"
        }
      }
    },
    "deep-eql": {
      "version": "0.1.3",
      "from": "deep-eql@>=0.1.3 <0.2.0",
      "resolved": "https://registry.npmjs.org/deep-eql/-/deep-eql-0.1.3.tgz",
      "dependencies": {
        "type-detect": {
          "version": "0.1.1",
          "from": "type-detect@0.1.1",
          "resolved": "https://registry.npmjs.org/type-detect/-/type-detect-0.1.1.tgz"
        }
      }
    },
    "deep-extend": {
      "version": "0.4.1",
      "from": "deep-extend@>=0.4.0 <0.5.0",
      "resolved": "https://registry.npmjs.org/deep-extend/-/deep-extend-0.4.1.tgz"
    },
    "deep-is": {
      "version": "0.1.3",
      "from": "deep-is@>=0.1.3 <0.2.0",
      "resolved": "https://registry.npmjs.org/deep-is/-/deep-is-0.1.3.tgz"
    },
    "defaults": {
      "version": "1.0.3",
      "from": "defaults@>=1.0.0 <2.0.0",
      "resolved": "https://registry.npmjs.org/defaults/-/defaults-1.0.3.tgz"
    },
    "del": {
      "version": "2.2.2",
      "from": "del@>=2.2.2 <3.0.0",
      "resolved": "https://registry.npmjs.org/del/-/del-2.2.2.tgz"
    },
    "delayed-stream": {
      "version": "1.0.0",
      "from": "delayed-stream@>=1.0.0 <1.1.0",
      "resolved": "https://registry.npmjs.org/delayed-stream/-/delayed-stream-1.0.0.tgz"
    },
    "delegates": {
      "version": "1.0.0",
      "from": "delegates@>=1.0.0 <2.0.0",
      "resolved": "https://registry.npmjs.org/delegates/-/delegates-1.0.0.tgz"
    },
    "depd": {
      "version": "1.1.0",
      "from": "depd@>=1.1.0 <1.2.0",
      "resolved": "https://registry.npmjs.org/depd/-/depd-1.1.0.tgz"
    },
    "deprecated": {
      "version": "0.0.1",
      "from": "deprecated@>=0.0.1 <0.0.2",
      "resolved": "https://registry.npmjs.org/deprecated/-/deprecated-0.0.1.tgz"
    },
    "destroy": {
      "version": "1.0.4",
      "from": "destroy@>=1.0.4 <1.1.0",
      "resolved": "https://registry.npmjs.org/destroy/-/destroy-1.0.4.tgz"
    },
    "detect-file": {
      "version": "0.1.0",
      "from": "detect-file@>=0.1.0 <0.2.0",
      "resolved": "https://registry.npmjs.org/detect-file/-/detect-file-0.1.0.tgz"
    },
    "dezalgo": {
      "version": "1.0.3",
      "from": "dezalgo@>=1.0.0 <2.0.0",
      "resolved": "https://registry.npmjs.org/dezalgo/-/dezalgo-1.0.3.tgz"
    },
    "di": {
      "version": "0.0.1",
      "from": "di@>=0.0.1 <0.0.2",
      "resolved": "https://registry.npmjs.org/di/-/di-0.0.1.tgz"
    },
    "diff": {
      "version": "1.4.0",
      "from": "diff@1.4.0",
      "resolved": "https://registry.npmjs.org/diff/-/diff-1.4.0.tgz"
    },
    "dom-serialize": {
      "version": "2.2.1",
      "from": "dom-serialize@>=2.2.0 <3.0.0",
      "resolved": "https://registry.npmjs.org/dom-serialize/-/dom-serialize-2.2.1.tgz"
    },
    "domain-browser": {
      "version": "1.1.7",
      "from": "domain-browser@>=1.1.1 <2.0.0",
      "resolved": "https://registry.npmjs.org/domain-browser/-/domain-browser-1.1.7.tgz"
    },
    "dot-prop": {
      "version": "4.1.1",
      "from": "dot-prop@>=4.1.0 <5.0.0",
      "resolved": "https://registry.npmjs.org/dot-prop/-/dot-prop-4.1.1.tgz"
    },
    "duplexer": {
      "version": "0.1.1",
      "from": "duplexer@>=0.1.1 <0.2.0",
      "resolved": "https://registry.npmjs.org/duplexer/-/duplexer-0.1.1.tgz"
    },
    "duplexer2": {
      "version": "0.0.2",
      "from": "duplexer2@0.0.2",
      "resolved": "https://registry.npmjs.org/duplexer2/-/duplexer2-0.0.2.tgz"
    },
    "duplexer3": {
      "version": "0.1.4",
      "from": "duplexer3@>=0.1.4 <0.2.0",
      "resolved": "https://registry.npmjs.org/duplexer3/-/duplexer3-0.1.4.tgz"
    },
    "duplexify": {
      "version": "3.5.0",
      "from": "duplexify@>=3.5.0 <4.0.0",
      "resolved": "https://registry.npmjs.org/duplexify/-/duplexify-3.5.0.tgz",
      "dependencies": {
        "end-of-stream": {
          "version": "1.0.0",
          "from": "end-of-stream@1.0.0",
          "resolved": "https://registry.npmjs.org/end-of-stream/-/end-of-stream-1.0.0.tgz"
        },
        "isarray": {
          "version": "1.0.0",
          "from": "isarray@>=1.0.0 <1.1.0",
          "resolved": "https://registry.npmjs.org/isarray/-/isarray-1.0.0.tgz"
        },
        "once": {
          "version": "1.3.3",
          "from": "once@>=1.3.0 <1.4.0",
          "resolved": "https://registry.npmjs.org/once/-/once-1.3.3.tgz"
        },
        "readable-stream": {
          "version": "2.2.9",
          "from": "readable-stream@>=2.0.0 <3.0.0",
          "resolved": "https://registry.npmjs.org/readable-stream/-/readable-stream-2.2.9.tgz"
        },
        "string_decoder": {
          "version": "1.0.0",
          "from": "string_decoder@>=1.0.0 <1.1.0",
          "resolved": "https://registry.npmjs.org/string_decoder/-/string_decoder-1.0.0.tgz"
        }
      }
    },
    "ecc-jsbn": {
      "version": "0.1.1",
      "from": "ecc-jsbn@>=0.1.1 <0.2.0",
      "resolved": "https://registry.npmjs.org/ecc-jsbn/-/ecc-jsbn-0.1.1.tgz",
      "optional": true
    },
    "ee-first": {
      "version": "1.1.1",
      "from": "ee-first@1.1.1",
      "resolved": "https://registry.npmjs.org/ee-first/-/ee-first-1.1.1.tgz"
    },
    "emojis-list": {
      "version": "2.1.0",
      "from": "emojis-list@>=2.0.0 <3.0.0",
      "resolved": "https://registry.npmjs.org/emojis-list/-/emojis-list-2.1.0.tgz"
    },
    "encodeurl": {
      "version": "1.0.1",
      "from": "encodeurl@>=1.0.1 <1.1.0",
      "resolved": "https://registry.npmjs.org/encodeurl/-/encodeurl-1.0.1.tgz"
    },
    "end-of-stream": {
      "version": "1.1.0",
      "from": "end-of-stream@>=1.1.0 <1.2.0",
      "resolved": "https://registry.npmjs.org/end-of-stream/-/end-of-stream-1.1.0.tgz",
      "dependencies": {
        "once": {
          "version": "1.3.3",
          "from": "once@>=1.3.0 <1.4.0",
          "resolved": "https://registry.npmjs.org/once/-/once-1.3.3.tgz"
        }
      }
    },
    "engine.io": {
      "version": "1.8.3",
      "from": "engine.io@1.8.3",
      "resolved": "https://registry.npmjs.org/engine.io/-/engine.io-1.8.3.tgz",
      "dependencies": {
        "debug": {
          "version": "2.3.3",
          "from": "debug@2.3.3",
          "resolved": "https://registry.npmjs.org/debug/-/debug-2.3.3.tgz"
        },
        "ms": {
          "version": "0.7.2",
          "from": "ms@0.7.2",
          "resolved": "https://registry.npmjs.org/ms/-/ms-0.7.2.tgz"
        }
      }
    },
    "engine.io-client": {
      "version": "1.8.3",
      "from": "engine.io-client@1.8.3",
      "resolved": "https://registry.npmjs.org/engine.io-client/-/engine.io-client-1.8.3.tgz",
      "dependencies": {
        "component-emitter": {
          "version": "1.2.1",
          "from": "component-emitter@1.2.1",
          "resolved": "https://registry.npmjs.org/component-emitter/-/component-emitter-1.2.1.tgz"
        },
        "debug": {
          "version": "2.3.3",
          "from": "debug@2.3.3",
          "resolved": "https://registry.npmjs.org/debug/-/debug-2.3.3.tgz"
        },
        "ms": {
          "version": "0.7.2",
          "from": "ms@0.7.2",
          "resolved": "https://registry.npmjs.org/ms/-/ms-0.7.2.tgz"
        }
      }
    },
    "engine.io-parser": {
      "version": "1.3.2",
      "from": "engine.io-parser@1.3.2",
      "resolved": "https://registry.npmjs.org/engine.io-parser/-/engine.io-parser-1.3.2.tgz"
    },
    "enhanced-resolve": {
      "version": "0.9.1",
      "from": "enhanced-resolve@>=0.9.0 <0.10.0",
      "resolved": "https://registry.npmjs.org/enhanced-resolve/-/enhanced-resolve-0.9.1.tgz",
      "dependencies": {
        "memory-fs": {
          "version": "0.2.0",
          "from": "memory-fs@>=0.2.0 <0.3.0",
          "resolved": "https://registry.npmjs.org/memory-fs/-/memory-fs-0.2.0.tgz"
        }
      }
    },
    "ent": {
      "version": "2.2.0",
      "from": "ent@>=2.2.0 <2.3.0",
      "resolved": "https://registry.npmjs.org/ent/-/ent-2.2.0.tgz"
    },
    "errno": {
      "version": "0.1.4",
      "from": "errno@>=0.1.3 <0.2.0",
      "resolved": "https://registry.npmjs.org/errno/-/errno-0.1.4.tgz"
    },
    "error-ex": {
      "version": "1.3.1",
      "from": "error-ex@>=1.2.0 <2.0.0",
      "resolved": "https://registry.npmjs.org/error-ex/-/error-ex-1.3.1.tgz"
    },
    "errorhandler": {
      "version": "1.4.3",
      "from": "errorhandler@>=1.4.2 <1.5.0",
      "resolved": "https://registry.npmjs.org/errorhandler/-/errorhandler-1.4.3.tgz"
    },
    "es6-promise": {
      "version": "3.1.2",
      "from": "es6-promise@>=3.1.2 <3.2.0",
      "resolved": "https://registry.npmjs.org/es6-promise/-/es6-promise-3.1.2.tgz"
    },
    "escape-html": {
      "version": "1.0.3",
      "from": "escape-html@>=1.0.3 <1.1.0",
      "resolved": "https://registry.npmjs.org/escape-html/-/escape-html-1.0.3.tgz"
    },
    "escape-string-regexp": {
      "version": "1.0.5",
      "from": "escape-string-regexp@>=1.0.2 <2.0.0",
      "resolved": "https://registry.npmjs.org/escape-string-regexp/-/escape-string-regexp-1.0.5.tgz"
    },
    "escodegen": {
      "version": "1.8.1",
      "from": "escodegen@>=1.8.0 <1.9.0",
      "resolved": "https://registry.npmjs.org/escodegen/-/escodegen-1.8.1.tgz"
    },
    "esprima": {
      "version": "2.7.3",
      "from": "esprima@>=2.7.0 <2.8.0",
      "resolved": "https://registry.npmjs.org/esprima/-/esprima-2.7.3.tgz"
    },
    "estraverse": {
      "version": "1.9.3",
      "from": "estraverse@>=1.9.1 <2.0.0",
      "resolved": "https://registry.npmjs.org/estraverse/-/estraverse-1.9.3.tgz"
    },
    "esutils": {
      "version": "2.0.2",
      "from": "esutils@>=2.0.2 <3.0.0",
      "resolved": "https://registry.npmjs.org/esutils/-/esutils-2.0.2.tgz"
    },
    "etag": {
      "version": "1.7.0",
      "from": "etag@>=1.7.0 <1.8.0",
      "resolved": "https://registry.npmjs.org/etag/-/etag-1.7.0.tgz"
    },
    "event-stream": {
      "version": "3.0.20",
      "from": "event-stream@>=3.0.20 <3.1.0",
      "resolved": "https://registry.npmjs.org/event-stream/-/event-stream-3.0.20.tgz"
    },
    "eventemitter3": {
      "version": "1.2.0",
      "from": "eventemitter3@>=1.0.0 <2.0.0",
      "resolved": "https://registry.npmjs.org/eventemitter3/-/eventemitter3-1.2.0.tgz"
    },
    "events": {
      "version": "1.1.1",
      "from": "events@>=1.0.0 <2.0.0",
      "resolved": "https://registry.npmjs.org/events/-/events-1.1.1.tgz"
    },
    "execa": {
      "version": "0.4.0",
      "from": "execa@>=0.4.0 <0.5.0",
      "resolved": "https://registry.npmjs.org/execa/-/execa-0.4.0.tgz"
    },
    "exit-hook": {
      "version": "1.1.1",
      "from": "exit-hook@>=1.0.0 <2.0.0",
      "resolved": "https://registry.npmjs.org/exit-hook/-/exit-hook-1.1.1.tgz"
    },
    "expand-braces": {
      "version": "0.1.2",
      "from": "expand-braces@>=0.1.1 <0.2.0",
      "resolved": "https://registry.npmjs.org/expand-braces/-/expand-braces-0.1.2.tgz",
      "dependencies": {
        "braces": {
          "version": "0.1.5",
          "from": "braces@>=0.1.2 <0.2.0",
          "resolved": "https://registry.npmjs.org/braces/-/braces-0.1.5.tgz"
        },
        "expand-range": {
          "version": "0.1.1",
          "from": "expand-range@>=0.1.0 <0.2.0",
          "resolved": "https://registry.npmjs.org/expand-range/-/expand-range-0.1.1.tgz"
        },
        "is-number": {
          "version": "0.1.1",
          "from": "is-number@>=0.1.1 <0.2.0",
          "resolved": "https://registry.npmjs.org/is-number/-/is-number-0.1.1.tgz"
        },
        "repeat-string": {
          "version": "0.2.2",
          "from": "repeat-string@>=0.2.2 <0.3.0",
          "resolved": "https://registry.npmjs.org/repeat-string/-/repeat-string-0.2.2.tgz"
        }
      }
    },
    "expand-brackets": {
      "version": "0.1.5",
      "from": "expand-brackets@>=0.1.4 <0.2.0",
      "resolved": "https://registry.npmjs.org/expand-brackets/-/expand-brackets-0.1.5.tgz"
    },
    "expand-range": {
      "version": "1.8.2",
      "from": "expand-range@>=1.8.1 <2.0.0",
      "resolved": "https://registry.npmjs.org/expand-range/-/expand-range-1.8.2.tgz"
    },
    "expand-tilde": {
      "version": "1.2.2",
      "from": "expand-tilde@>=1.2.2 <2.0.0",
      "resolved": "https://registry.npmjs.org/expand-tilde/-/expand-tilde-1.2.2.tgz"
    },
    "express": {
      "version": "4.14.1",
      "from": "express@>=4.14.0 <4.15.0",
      "resolved": "https://registry.npmjs.org/express/-/express-4.14.1.tgz",
      "dependencies": {
        "finalhandler": {
          "version": "0.5.1",
          "from": "finalhandler@0.5.1",
          "resolved": "https://registry.npmjs.org/finalhandler/-/finalhandler-0.5.1.tgz"
        },
        "qs": {
          "version": "6.2.0",
          "from": "qs@6.2.0",
          "resolved": "https://registry.npmjs.org/qs/-/qs-6.2.0.tgz"
        }
      }
    },
    "express-session": {
      "version": "1.11.3",
      "from": "express-session@>=1.11.3 <1.12.0",
      "resolved": "https://registry.npmjs.org/express-session/-/express-session-1.11.3.tgz",
      "dependencies": {
        "cookie": {
          "version": "0.1.3",
          "from": "cookie@0.1.3",
          "resolved": "https://registry.npmjs.org/cookie/-/cookie-0.1.3.tgz"
        },
        "depd": {
          "version": "1.0.1",
          "from": "depd@>=1.0.1 <1.1.0",
          "resolved": "https://registry.npmjs.org/depd/-/depd-1.0.1.tgz"
        },
        "uid-safe": {
          "version": "2.0.0",
          "from": "uid-safe@>=2.0.0 <2.1.0",
          "resolved": "https://registry.npmjs.org/uid-safe/-/uid-safe-2.0.0.tgz"
        }
      }
    },
    "extend": {
      "version": "3.0.0",
      "from": "extend@>=3.0.0 <4.0.0",
      "resolved": "https://registry.npmjs.org/extend/-/extend-3.0.0.tgz"
    },
    "extend-shallow": {
      "version": "2.0.1",
      "from": "extend-shallow@>=2.0.1 <3.0.0",
      "resolved": "https://registry.npmjs.org/extend-shallow/-/extend-shallow-2.0.1.tgz"
    },
    "external-editor": {
      "version": "1.1.1",
      "from": "external-editor@>=1.1.0 <2.0.0",
      "resolved": "https://registry.npmjs.org/external-editor/-/external-editor-1.1.1.tgz",
      "dependencies": {
        "tmp": {
          "version": "0.0.29",
          "from": "tmp@>=0.0.29 <0.0.30",
          "resolved": "https://registry.npmjs.org/tmp/-/tmp-0.0.29.tgz"
        }
      }
    },
    "extglob": {
      "version": "0.3.2",
      "from": "extglob@>=0.3.1 <0.4.0",
      "resolved": "https://registry.npmjs.org/extglob/-/extglob-0.3.2.tgz"
    },
    "extract-zip": {
      "version": "1.5.0",
      "from": "extract-zip@>=1.5.0 <1.6.0",
      "resolved": "https://registry.npmjs.org/extract-zip/-/extract-zip-1.5.0.tgz",
      "dependencies": {
        "debug": {
          "version": "0.7.4",
          "from": "debug@0.7.4",
          "resolved": "https://registry.npmjs.org/debug/-/debug-0.7.4.tgz"
        },
        "minimist": {
          "version": "0.0.8",
          "from": "minimist@0.0.8",
          "resolved": "https://registry.npmjs.org/minimist/-/minimist-0.0.8.tgz"
        },
        "mkdirp": {
          "version": "0.5.0",
          "from": "mkdirp@0.5.0",
          "resolved": "https://registry.npmjs.org/mkdirp/-/mkdirp-0.5.0.tgz"
        }
      }
    },
    "extsprintf": {
      "version": "1.0.2",
      "from": "extsprintf@1.0.2",
      "resolved": "https://registry.npmjs.org/extsprintf/-/extsprintf-1.0.2.tgz"
    },
    "fancy-log": {
      "version": "1.3.0",
      "from": "fancy-log@>=1.1.0 <2.0.0",
      "resolved": "https://registry.npmjs.org/fancy-log/-/fancy-log-1.3.0.tgz"
    },
    "fast-levenshtein": {
      "version": "2.0.6",
      "from": "fast-levenshtein@>=2.0.4 <2.1.0",
      "resolved": "https://registry.npmjs.org/fast-levenshtein/-/fast-levenshtein-2.0.6.tgz"
    },
    "fastparse": {
      "version": "1.1.1",
      "from": "fastparse@>=1.1.1 <2.0.0",
      "resolved": "https://registry.npmjs.org/fastparse/-/fastparse-1.1.1.tgz"
    },
    "faye-websocket": {
      "version": "0.10.0",
      "from": "faye-websocket@>=0.10.0 <0.11.0",
      "resolved": "https://registry.npmjs.org/faye-websocket/-/faye-websocket-0.10.0.tgz"
    },
    "fd-slicer": {
      "version": "1.0.1",
      "from": "fd-slicer@>=1.0.1 <1.1.0",
      "resolved": "https://registry.npmjs.org/fd-slicer/-/fd-slicer-1.0.1.tgz"
    },
    "figures": {
      "version": "1.7.0",
      "from": "figures@>=1.3.5 <2.0.0",
      "resolved": "https://registry.npmjs.org/figures/-/figures-1.7.0.tgz"
    },
    "filename-regex": {
      "version": "2.0.0",
      "from": "filename-regex@>=2.0.0 <3.0.0",
      "resolved": "https://registry.npmjs.org/filename-regex/-/filename-regex-2.0.0.tgz"
    },
    "fileset": {
      "version": "0.2.1",
      "from": "fileset@>=0.2.0 <0.3.0",
      "resolved": "https://registry.npmjs.org/fileset/-/fileset-0.2.1.tgz",
      "dependencies": {
        "glob": {
          "version": "5.0.15",
          "from": "glob@>=5.0.0 <6.0.0",
          "resolved": "https://registry.npmjs.org/glob/-/glob-5.0.15.tgz"
        },
        "minimatch": {
          "version": "2.0.10",
          "from": "minimatch@>=2.0.0 <3.0.0",
          "resolved": "https://registry.npmjs.org/minimatch/-/minimatch-2.0.10.tgz"
        }
      }
    },
    "fill-range": {
      "version": "2.2.3",
      "from": "fill-range@>=2.1.0 <3.0.0",
      "resolved": "https://registry.npmjs.org/fill-range/-/fill-range-2.2.3.tgz"
    },
    "finalhandler": {
      "version": "1.0.0",
      "from": "finalhandler@1.0.0",
      "resolved": "https://registry.npmjs.org/finalhandler/-/finalhandler-1.0.0.tgz",
      "dependencies": {
        "debug": {
          "version": "2.6.1",
          "from": "debug@2.6.1",
          "resolved": "https://registry.npmjs.org/debug/-/debug-2.6.1.tgz"
        },
        "ms": {
          "version": "0.7.2",
          "from": "ms@0.7.2",
          "resolved": "https://registry.npmjs.org/ms/-/ms-0.7.2.tgz"
        }
      }
    },
    "find-index": {
      "version": "0.1.1",
      "from": "find-index@>=0.1.1 <0.2.0",
      "resolved": "https://registry.npmjs.org/find-index/-/find-index-0.1.1.tgz"
    },
    "find-up": {
      "version": "1.1.2",
      "from": "find-up@>=1.0.0 <2.0.0",
      "resolved": "https://registry.npmjs.org/find-up/-/find-up-1.1.2.tgz"
    },
    "findup-sync": {
      "version": "0.4.3",
      "from": "findup-sync@>=0.4.2 <0.5.0",
      "resolved": "https://registry.npmjs.org/findup-sync/-/findup-sync-0.4.3.tgz"
    },
    "fined": {
      "version": "1.0.2",
      "from": "fined@>=1.0.1 <2.0.0",
      "resolved": "https://registry.npmjs.org/fined/-/fined-1.0.2.tgz"
    },
    "first-chunk-stream": {
      "version": "1.0.0",
      "from": "first-chunk-stream@>=1.0.0 <2.0.0",
      "resolved": "https://registry.npmjs.org/first-chunk-stream/-/first-chunk-stream-1.0.0.tgz"
    },
    "flagged-respawn": {
      "version": "0.3.2",
      "from": "flagged-respawn@>=0.3.2 <0.4.0",
      "resolved": "https://registry.npmjs.org/flagged-respawn/-/flagged-respawn-0.3.2.tgz"
    },
    "for-in": {
      "version": "1.0.2",
      "from": "for-in@>=1.0.1 <2.0.0",
      "resolved": "https://registry.npmjs.org/for-in/-/for-in-1.0.2.tgz"
    },
    "for-own": {
      "version": "0.1.5",
      "from": "for-own@>=0.1.4 <0.2.0",
      "resolved": "https://registry.npmjs.org/for-own/-/for-own-0.1.5.tgz"
    },
    "forever-agent": {
      "version": "0.6.1",
      "from": "forever-agent@>=0.6.1 <0.7.0",
      "resolved": "https://registry.npmjs.org/forever-agent/-/forever-agent-0.6.1.tgz"
    },
    "fork-stream": {
      "version": "0.0.4",
      "from": "fork-stream@>=0.0.4 <0.0.5",
      "resolved": "https://registry.npmjs.org/fork-stream/-/fork-stream-0.0.4.tgz"
    },
    "form-data": {
      "version": "2.1.4",
      "from": "form-data@>=2.1.1 <2.2.0",
      "resolved": "https://registry.npmjs.org/form-data/-/form-data-2.1.4.tgz"
    },
    "formatio": {
      "version": "1.1.1",
      "from": "formatio@1.1.1",
      "resolved": "https://registry.npmjs.org/formatio/-/formatio-1.1.1.tgz"
    },
    "forwarded": {
      "version": "0.1.0",
      "from": "forwarded@>=0.1.0 <0.2.0",
      "resolved": "https://registry.npmjs.org/forwarded/-/forwarded-0.1.0.tgz"
    },
    "fresh": {
      "version": "0.3.0",
      "from": "fresh@0.3.0",
      "resolved": "https://registry.npmjs.org/fresh/-/fresh-0.3.0.tgz"
    },
    "from": {
      "version": "0.1.7",
      "from": "from@>=0.0.0 <1.0.0",
      "resolved": "https://registry.npmjs.org/from/-/from-0.1.7.tgz"
    },
    "fs-exists-sync": {
      "version": "0.1.0",
      "from": "fs-exists-sync@>=0.1.0 <0.2.0",
      "resolved": "https://registry.npmjs.org/fs-exists-sync/-/fs-exists-sync-0.1.0.tgz"
    },
    "fs-extra": {
      "version": "0.26.7",
      "from": "fs-extra@>=0.26.7 <0.27.0",
      "resolved": "https://registry.npmjs.org/fs-extra/-/fs-extra-0.26.7.tgz"
    },
    "fs.realpath": {
      "version": "1.0.0",
      "from": "fs.realpath@>=1.0.0 <2.0.0",
      "resolved": "https://registry.npmjs.org/fs.realpath/-/fs.realpath-1.0.0.tgz"
    },
    "fstream": {
      "version": "1.0.11",
      "from": "fstream@>=1.0.0 <2.0.0",
      "resolved": "https://registry.npmjs.org/fstream/-/fstream-1.0.11.tgz"
    },
    "gauge": {
      "version": "2.7.3",
      "from": "gauge@>=2.7.1 <2.8.0",
      "resolved": "https://registry.npmjs.org/gauge/-/gauge-2.7.3.tgz"
    },
    "gaze": {
      "version": "0.5.2",
      "from": "gaze@>=0.5.1 <0.6.0",
      "resolved": "https://registry.npmjs.org/gaze/-/gaze-0.5.2.tgz"
    },
    "generate-function": {
      "version": "2.0.0",
      "from": "generate-function@>=2.0.0 <3.0.0",
      "resolved": "https://registry.npmjs.org/generate-function/-/generate-function-2.0.0.tgz"
    },
    "generate-object-property": {
      "version": "1.2.0",
      "from": "generate-object-property@>=1.1.0 <2.0.0",
      "resolved": "https://registry.npmjs.org/generate-object-property/-/generate-object-property-1.2.0.tgz"
    },
    "generic-names": {
      "version": "1.0.2",
      "from": "generic-names@>=1.0.2 <2.0.0",
      "resolved": "https://registry.npmjs.org/generic-names/-/generic-names-1.0.2.tgz"
    },
    "get-caller-file": {
      "version": "1.0.2",
      "from": "get-caller-file@>=1.0.1 <2.0.0",
      "resolved": "https://registry.npmjs.org/get-caller-file/-/get-caller-file-1.0.2.tgz"
    },
    "get-stdin": {
      "version": "4.0.1",
      "from": "get-stdin@>=4.0.1 <5.0.0",
      "resolved": "https://registry.npmjs.org/get-stdin/-/get-stdin-4.0.1.tgz"
    },
    "get-stream": {
      "version": "3.0.0",
      "from": "get-stream@>=3.0.0 <4.0.0",
      "resolved": "https://registry.npmjs.org/get-stream/-/get-stream-3.0.0.tgz"
    },
    "getpass": {
      "version": "0.1.6",
      "from": "getpass@>=0.1.1 <0.2.0",
      "resolved": "https://registry.npmjs.org/getpass/-/getpass-0.1.6.tgz",
      "dependencies": {
        "assert-plus": {
          "version": "1.0.0",
          "from": "assert-plus@>=1.0.0 <2.0.0",
          "resolved": "https://registry.npmjs.org/assert-plus/-/assert-plus-1.0.0.tgz"
        }
      }
    },
    "git-repo-info": {
      "version": "1.1.4",
      "from": "git-repo-info@>=1.1.4 <1.2.0",
      "resolved": "https://registry.npmjs.org/git-repo-info/-/git-repo-info-1.1.4.tgz"
    },
    "glob": {
      "version": "7.1.1",
      "from": "glob@>=7.0.3 <8.0.0",
      "resolved": "https://registry.npmjs.org/glob/-/glob-7.1.1.tgz"
    },
    "glob-base": {
      "version": "0.3.0",
      "from": "glob-base@>=0.3.0 <0.4.0",
      "resolved": "https://registry.npmjs.org/glob-base/-/glob-base-0.3.0.tgz"
    },
    "glob-escape": {
      "version": "0.0.2",
      "from": "glob-escape@>=0.0.1 <0.1.0",
      "resolved": "https://registry.npmjs.org/glob-escape/-/glob-escape-0.0.2.tgz"
    },
    "glob-parent": {
      "version": "2.0.0",
      "from": "glob-parent@>=2.0.0 <3.0.0",
      "resolved": "https://registry.npmjs.org/glob-parent/-/glob-parent-2.0.0.tgz"
    },
    "glob-stream": {
      "version": "3.1.18",
      "from": "glob-stream@>=3.1.5 <4.0.0",
      "resolved": "https://registry.npmjs.org/glob-stream/-/glob-stream-3.1.18.tgz",
      "dependencies": {
        "glob": {
          "version": "4.5.3",
          "from": "glob@>=4.3.1 <5.0.0",
          "resolved": "https://registry.npmjs.org/glob/-/glob-4.5.3.tgz"
        },
        "minimatch": {
          "version": "2.0.10",
          "from": "minimatch@>=2.0.1 <3.0.0",
          "resolved": "https://registry.npmjs.org/minimatch/-/minimatch-2.0.10.tgz"
        },
        "readable-stream": {
          "version": "1.0.34",
          "from": "readable-stream@>=1.0.33-1 <1.1.0-0",
          "resolved": "https://registry.npmjs.org/readable-stream/-/readable-stream-1.0.34.tgz"
        },
        "through2": {
          "version": "0.6.5",
          "from": "through2@>=0.6.1 <0.7.0",
          "resolved": "https://registry.npmjs.org/through2/-/through2-0.6.5.tgz"
        }
      }
    },
    "glob-watcher": {
      "version": "0.0.6",
      "from": "glob-watcher@>=0.0.6 <0.0.7",
      "resolved": "https://registry.npmjs.org/glob-watcher/-/glob-watcher-0.0.6.tgz"
    },
    "glob2base": {
      "version": "0.0.12",
      "from": "glob2base@>=0.0.12 <0.0.13",
      "resolved": "https://registry.npmjs.org/glob2base/-/glob2base-0.0.12.tgz"
    },
    "global-modules": {
      "version": "0.2.3",
      "from": "global-modules@>=0.2.3 <0.3.0",
      "resolved": "https://registry.npmjs.org/global-modules/-/global-modules-0.2.3.tgz"
    },
    "global-prefix": {
      "version": "0.1.5",
      "from": "global-prefix@>=0.1.4 <0.2.0",
      "resolved": "https://registry.npmjs.org/global-prefix/-/global-prefix-0.1.5.tgz"
    },
    "globby": {
      "version": "5.0.0",
      "from": "globby@>=5.0.0 <5.1.0",
      "resolved": "https://registry.npmjs.org/globby/-/globby-5.0.0.tgz"
    },
    "globule": {
      "version": "0.1.0",
      "from": "globule@>=0.1.0 <0.2.0",
      "resolved": "https://registry.npmjs.org/globule/-/globule-0.1.0.tgz",
      "dependencies": {
        "glob": {
          "version": "3.1.21",
          "from": "glob@>=3.1.21 <3.2.0",
          "resolved": "https://registry.npmjs.org/glob/-/glob-3.1.21.tgz"
        },
        "graceful-fs": {
          "version": "1.2.3",
          "from": "graceful-fs@>=1.2.0 <1.3.0",
          "resolved": "https://registry.npmjs.org/graceful-fs/-/graceful-fs-1.2.3.tgz"
        },
        "inherits": {
          "version": "1.0.2",
          "from": "inherits@>=1.0.0 <2.0.0",
          "resolved": "https://registry.npmjs.org/inherits/-/inherits-1.0.2.tgz"
        },
        "minimatch": {
          "version": "0.2.14",
          "from": "minimatch@>=0.2.11 <0.3.0",
          "resolved": "https://registry.npmjs.org/minimatch/-/minimatch-0.2.14.tgz"
        }
      }
    },
    "glogg": {
      "version": "1.0.0",
      "from": "glogg@>=1.0.0 <2.0.0",
      "resolved": "https://registry.npmjs.org/glogg/-/glogg-1.0.0.tgz"
    },
    "got": {
      "version": "6.7.1",
      "from": "got@>=6.7.1 <7.0.0",
      "resolved": "https://registry.npmjs.org/got/-/got-6.7.1.tgz"
    },
    "graceful-fs": {
      "version": "4.1.11",
      "from": "graceful-fs@>=4.1.2 <5.0.0",
      "resolved": "https://registry.npmjs.org/graceful-fs/-/graceful-fs-4.1.11.tgz"
    },
    "graceful-readlink": {
      "version": "1.0.1",
      "from": "graceful-readlink@>=1.0.0",
      "resolved": "https://registry.npmjs.org/graceful-readlink/-/graceful-readlink-1.0.1.tgz"
    },
    "growl": {
      "version": "1.9.2",
      "from": "growl@1.9.2",
      "resolved": "https://registry.npmjs.org/growl/-/growl-1.9.2.tgz"
    },
    "growly": {
      "version": "1.3.0",
      "from": "growly@>=1.3.0 <2.0.0",
      "resolved": "https://registry.npmjs.org/growly/-/growly-1.3.0.tgz"
    },
    "gulp": {
      "version": "3.9.1",
      "from": "gulp@>=3.9.1 <3.10.0",
      "resolved": "https://registry.npmjs.org/gulp/-/gulp-3.9.1.tgz",
      "dependencies": {
        "semver": {
          "version": "4.3.6",
          "from": "semver@>=4.1.0 <5.0.0",
          "resolved": "https://registry.npmjs.org/semver/-/semver-4.3.6.tgz"
        }
      }
    },
    "gulp-cache": {
      "version": "0.4.6",
      "from": "gulp-cache@>=0.4.5 <0.5.0",
      "resolved": "https://registry.npmjs.org/gulp-cache/-/gulp-cache-0.4.6.tgz",
      "dependencies": {
        "isarray": {
          "version": "1.0.0",
          "from": "isarray@>=1.0.0 <1.1.0",
          "resolved": "https://registry.npmjs.org/isarray/-/isarray-1.0.0.tgz"
        },
        "readable-stream": {
          "version": "2.2.9",
          "from": "readable-stream@>=2.0.4 <3.0.0",
          "resolved": "https://registry.npmjs.org/readable-stream/-/readable-stream-2.2.9.tgz"
        },
        "string_decoder": {
          "version": "1.0.0",
          "from": "string_decoder@>=1.0.0 <1.1.0",
          "resolved": "https://registry.npmjs.org/string_decoder/-/string_decoder-1.0.0.tgz"
        },
        "vinyl": {
          "version": "1.2.0",
          "from": "vinyl@>=1.1.0 <2.0.0",
          "resolved": "https://registry.npmjs.org/vinyl/-/vinyl-1.2.0.tgz"
        }
      }
    },
    "gulp-changed": {
      "version": "1.3.2",
      "from": "gulp-changed@>=1.3.2 <1.4.0",
      "resolved": "https://registry.npmjs.org/gulp-changed/-/gulp-changed-1.3.2.tgz"
    },
    "gulp-clean-css": {
      "version": "3.0.4",
      "from": "gulp-clean-css@>=3.0.4 <3.1.0",
      "resolved": "https://registry.npmjs.org/gulp-clean-css/-/gulp-clean-css-3.0.4.tgz"
    },
    "gulp-clip-empty-files": {
      "version": "0.1.2",
      "from": "gulp-clip-empty-files@>=0.1.2 <0.2.0",
      "resolved": "https://registry.npmjs.org/gulp-clip-empty-files/-/gulp-clip-empty-files-0.1.2.tgz"
    },
    "gulp-clone": {
      "version": "1.0.0",
      "from": "gulp-clone@>=1.0.0 <1.1.0",
      "resolved": "https://registry.npmjs.org/gulp-clone/-/gulp-clone-1.0.0.tgz",
      "dependencies": {
        "ansi-regex": {
          "version": "0.2.1",
          "from": "ansi-regex@>=0.2.0 <0.3.0",
          "resolved": "https://registry.npmjs.org/ansi-regex/-/ansi-regex-0.2.1.tgz"
        },
        "ansi-styles": {
          "version": "1.1.0",
          "from": "ansi-styles@>=1.1.0 <2.0.0",
          "resolved": "https://registry.npmjs.org/ansi-styles/-/ansi-styles-1.1.0.tgz"
        },
        "chalk": {
          "version": "0.5.1",
          "from": "chalk@>=0.5.0 <0.6.0",
          "resolved": "https://registry.npmjs.org/chalk/-/chalk-0.5.1.tgz"
        },
        "dateformat": {
          "version": "1.0.12",
          "from": "dateformat@>=1.0.7-1.2.3 <2.0.0",
          "resolved": "https://registry.npmjs.org/dateformat/-/dateformat-1.0.12.tgz"
        },
        "gulp-util": {
          "version": "2.2.20",
          "from": "gulp-util@>=2.2.14 <2.3.0",
          "resolved": "https://registry.npmjs.org/gulp-util/-/gulp-util-2.2.20.tgz",
          "dependencies": {
            "through2": {
              "version": "0.5.1",
              "from": "through2@>=0.5.0 <0.6.0",
              "resolved": "https://registry.npmjs.org/through2/-/through2-0.5.1.tgz"
            }
          }
        },
        "has-ansi": {
          "version": "0.1.0",
          "from": "has-ansi@>=0.1.0 <0.2.0",
          "resolved": "https://registry.npmjs.org/has-ansi/-/has-ansi-0.1.0.tgz"
        },
        "lodash._reinterpolate": {
          "version": "2.4.1",
          "from": "lodash._reinterpolate@>=2.4.1 <3.0.0",
          "resolved": "https://registry.npmjs.org/lodash._reinterpolate/-/lodash._reinterpolate-2.4.1.tgz"
        },
        "lodash.escape": {
          "version": "2.4.1",
          "from": "lodash.escape@>=2.4.1 <2.5.0",
          "resolved": "https://registry.npmjs.org/lodash.escape/-/lodash.escape-2.4.1.tgz"
        },
        "lodash.keys": {
          "version": "2.4.1",
          "from": "lodash.keys@>=2.4.1 <2.5.0",
          "resolved": "https://registry.npmjs.org/lodash.keys/-/lodash.keys-2.4.1.tgz"
        },
        "lodash.template": {
          "version": "2.4.1",
          "from": "lodash.template@>=2.4.1 <3.0.0",
          "resolved": "https://registry.npmjs.org/lodash.template/-/lodash.template-2.4.1.tgz"
        },
        "lodash.templatesettings": {
          "version": "2.4.1",
          "from": "lodash.templatesettings@>=2.4.1 <2.5.0",
          "resolved": "https://registry.npmjs.org/lodash.templatesettings/-/lodash.templatesettings-2.4.1.tgz"
        },
        "minimist": {
          "version": "0.2.0",
          "from": "minimist@>=0.2.0 <0.3.0",
          "resolved": "https://registry.npmjs.org/minimist/-/minimist-0.2.0.tgz"
        },
        "readable-stream": {
          "version": "1.0.34",
          "from": "readable-stream@>=1.0.17 <1.1.0",
          "resolved": "https://registry.npmjs.org/readable-stream/-/readable-stream-1.0.34.tgz"
        },
        "strip-ansi": {
          "version": "0.3.0",
          "from": "strip-ansi@>=0.3.0 <0.4.0",
          "resolved": "https://registry.npmjs.org/strip-ansi/-/strip-ansi-0.3.0.tgz"
        },
        "supports-color": {
          "version": "0.2.0",
          "from": "supports-color@>=0.2.0 <0.3.0",
          "resolved": "https://registry.npmjs.org/supports-color/-/supports-color-0.2.0.tgz"
        },
        "through2": {
          "version": "0.4.2",
          "from": "through2@>=0.4.1 <0.5.0",
          "resolved": "https://registry.npmjs.org/through2/-/through2-0.4.2.tgz",
          "dependencies": {
            "xtend": {
              "version": "2.1.2",
              "from": "xtend@>=2.1.1 <2.2.0",
              "resolved": "https://registry.npmjs.org/xtend/-/xtend-2.1.2.tgz"
            }
          }
        },
        "vinyl": {
          "version": "0.2.3",
          "from": "vinyl@>=0.2.1 <0.3.0",
          "resolved": "https://registry.npmjs.org/vinyl/-/vinyl-0.2.3.tgz"
        },
        "xtend": {
          "version": "3.0.0",
          "from": "xtend@>=3.0.0 <3.1.0",
          "resolved": "https://registry.npmjs.org/xtend/-/xtend-3.0.0.tgz"
        }
      }
    },
    "gulp-connect": {
      "version": "5.0.0",
      "from": "gulp-connect@>=5.0.0 <5.1.0",
      "resolved": "https://registry.npmjs.org/gulp-connect/-/gulp-connect-5.0.0.tgz",
      "dependencies": {
        "body-parser": {
          "version": "1.13.3",
          "from": "body-parser@>=1.13.3 <1.14.0",
          "resolved": "https://registry.npmjs.org/body-parser/-/body-parser-1.13.3.tgz"
        },
        "bytes": {
          "version": "2.1.0",
          "from": "bytes@2.1.0",
          "resolved": "https://registry.npmjs.org/bytes/-/bytes-2.1.0.tgz"
        },
        "connect": {
          "version": "2.30.2",
          "from": "connect@>=2.30.0 <3.0.0",
          "resolved": "https://registry.npmjs.org/connect/-/connect-2.30.2.tgz"
        },
        "cookie": {
          "version": "0.1.3",
          "from": "cookie@0.1.3",
          "resolved": "https://registry.npmjs.org/cookie/-/cookie-0.1.3.tgz"
        },
        "depd": {
          "version": "1.0.1",
          "from": "depd@>=1.0.1 <1.1.0",
          "resolved": "https://registry.npmjs.org/depd/-/depd-1.0.1.tgz"
        },
        "escape-html": {
          "version": "1.0.2",
          "from": "escape-html@1.0.2",
          "resolved": "https://registry.npmjs.org/escape-html/-/escape-html-1.0.2.tgz"
        },
        "event-stream": {
          "version": "3.3.4",
          "from": "event-stream@>=3.3.2 <4.0.0",
          "resolved": "https://registry.npmjs.org/event-stream/-/event-stream-3.3.4.tgz"
        },
        "finalhandler": {
          "version": "0.4.0",
          "from": "finalhandler@0.4.0",
          "resolved": "https://registry.npmjs.org/finalhandler/-/finalhandler-0.4.0.tgz"
        },
        "http-errors": {
          "version": "1.3.1",
          "from": "http-errors@>=1.3.1 <1.4.0",
          "resolved": "https://registry.npmjs.org/http-errors/-/http-errors-1.3.1.tgz"
        },
        "iconv-lite": {
          "version": "0.4.11",
          "from": "iconv-lite@0.4.11",
          "resolved": "https://registry.npmjs.org/iconv-lite/-/iconv-lite-0.4.11.tgz"
        },
        "map-stream": {
          "version": "0.1.0",
          "from": "map-stream@>=0.1.0 <0.2.0",
          "resolved": "https://registry.npmjs.org/map-stream/-/map-stream-0.1.0.tgz"
        },
        "qs": {
          "version": "4.0.0",
          "from": "qs@4.0.0",
          "resolved": "https://registry.npmjs.org/qs/-/qs-4.0.0.tgz"
        },
        "range-parser": {
          "version": "1.0.3",
          "from": "range-parser@>=1.0.3 <1.1.0",
          "resolved": "https://registry.npmjs.org/range-parser/-/range-parser-1.0.3.tgz"
        },
        "raw-body": {
          "version": "2.1.7",
          "from": "raw-body@>=2.1.2 <2.2.0",
          "resolved": "https://registry.npmjs.org/raw-body/-/raw-body-2.1.7.tgz",
          "dependencies": {
            "bytes": {
              "version": "2.4.0",
              "from": "bytes@2.4.0",
              "resolved": "https://registry.npmjs.org/bytes/-/bytes-2.4.0.tgz"
            },
            "iconv-lite": {
              "version": "0.4.13",
              "from": "iconv-lite@0.4.13",
              "resolved": "https://registry.npmjs.org/iconv-lite/-/iconv-lite-0.4.13.tgz"
            }
          }
        },
        "send": {
          "version": "0.13.2",
          "from": "send@0.13.2",
          "resolved": "https://registry.npmjs.org/send/-/send-0.13.2.tgz",
          "dependencies": {
            "depd": {
              "version": "1.1.0",
              "from": "depd@~1.1.0",
              "resolved": "https://registry.npmjs.org/depd/-/depd-1.1.0.tgz"
            },
            "escape-html": {
              "version": "1.0.3",
              "from": "escape-html@~1.0.3",
              "resolved": "https://registry.npmjs.org/escape-html/-/escape-html-1.0.3.tgz"
            },
            "statuses": {
              "version": "1.2.1",
              "from": "statuses@>=1.2.1 <1.3.0",
              "resolved": "https://registry.npmjs.org/statuses/-/statuses-1.2.1.tgz"
            }
          }
        },
        "serve-static": {
          "version": "1.10.3",
          "from": "serve-static@>=1.10.0 <1.11.0",
          "resolved": "https://registry.npmjs.org/serve-static/-/serve-static-1.10.3.tgz",
          "dependencies": {
            "escape-html": {
              "version": "1.0.3",
              "from": "escape-html@~1.0.3",
              "resolved": "https://registry.npmjs.org/escape-html/-/escape-html-1.0.3.tgz"
            }
          }
        },
        "split": {
          "version": "0.3.3",
          "from": "split@>=0.3.0 <0.4.0",
          "resolved": "https://registry.npmjs.org/split/-/split-0.3.3.tgz"
        }
      }
    },
    "gulp-decomment": {
      "version": "0.1.3",
      "from": "gulp-decomment@>=0.1.3 <0.2.0",
      "resolved": "https://registry.npmjs.org/gulp-decomment/-/gulp-decomment-0.1.3.tgz"
    },
    "gulp-flatten": {
      "version": "0.2.0",
      "from": "gulp-flatten@>=0.2.0 <0.3.0",
      "resolved": "https://registry.npmjs.org/gulp-flatten/-/gulp-flatten-0.2.0.tgz"
    },
    "gulp-if": {
      "version": "2.0.2",
      "from": "gulp-if@>=2.0.1 <3.0.0",
      "resolved": "https://registry.npmjs.org/gulp-if/-/gulp-if-2.0.2.tgz"
    },
    "gulp-istanbul": {
      "version": "0.10.4",
      "from": "gulp-istanbul@>=0.10.3 <0.11.0",
      "resolved": "https://registry.npmjs.org/gulp-istanbul/-/gulp-istanbul-0.10.4.tgz",
      "dependencies": {
        "lodash": {
          "version": "4.17.4",
          "from": "lodash@>=4.0.0 <5.0.0",
          "resolved": "https://registry.npmjs.org/lodash/-/lodash-4.17.4.tgz"
        }
      }
    },
    "gulp-karma": {
      "version": "0.0.5",
      "from": "gulp-karma@>=0.0.5 <0.1.0",
      "resolved": "https://registry.npmjs.org/gulp-karma/-/gulp-karma-0.0.5.tgz",
      "dependencies": {
        "ansi-regex": {
          "version": "0.2.1",
          "from": "ansi-regex@>=0.2.0 <0.3.0",
          "resolved": "https://registry.npmjs.org/ansi-regex/-/ansi-regex-0.2.1.tgz"
        },
        "ansi-styles": {
          "version": "1.1.0",
          "from": "ansi-styles@>=1.1.0 <2.0.0",
          "resolved": "https://registry.npmjs.org/ansi-styles/-/ansi-styles-1.1.0.tgz"
        },
        "chalk": {
          "version": "0.5.1",
          "from": "chalk@>=0.5.0 <0.6.0",
          "resolved": "https://registry.npmjs.org/chalk/-/chalk-0.5.1.tgz"
        },
        "dateformat": {
          "version": "1.0.12",
          "from": "dateformat@>=1.0.7-1.2.3 <2.0.0",
          "resolved": "https://registry.npmjs.org/dateformat/-/dateformat-1.0.12.tgz"
        },
        "gulp-util": {
          "version": "2.2.20",
          "from": "gulp-util@>=2.2.14 <2.3.0",
          "resolved": "https://registry.npmjs.org/gulp-util/-/gulp-util-2.2.20.tgz"
        },
        "has-ansi": {
          "version": "0.1.0",
          "from": "has-ansi@>=0.1.0 <0.2.0",
          "resolved": "https://registry.npmjs.org/has-ansi/-/has-ansi-0.1.0.tgz"
        },
        "lodash._reinterpolate": {
          "version": "2.4.1",
          "from": "lodash._reinterpolate@>=2.4.1 <3.0.0",
          "resolved": "https://registry.npmjs.org/lodash._reinterpolate/-/lodash._reinterpolate-2.4.1.tgz"
        },
        "lodash.escape": {
          "version": "2.4.1",
          "from": "lodash.escape@>=2.4.1 <2.5.0",
          "resolved": "https://registry.npmjs.org/lodash.escape/-/lodash.escape-2.4.1.tgz"
        },
        "lodash.keys": {
          "version": "2.4.1",
          "from": "lodash.keys@>=2.4.1 <2.5.0",
          "resolved": "https://registry.npmjs.org/lodash.keys/-/lodash.keys-2.4.1.tgz"
        },
        "lodash.template": {
          "version": "2.4.1",
          "from": "lodash.template@>=2.4.1 <3.0.0",
          "resolved": "https://registry.npmjs.org/lodash.template/-/lodash.template-2.4.1.tgz"
        },
        "lodash.templatesettings": {
          "version": "2.4.1",
          "from": "lodash.templatesettings@>=2.4.1 <2.5.0",
          "resolved": "https://registry.npmjs.org/lodash.templatesettings/-/lodash.templatesettings-2.4.1.tgz"
        },
        "minimist": {
          "version": "0.2.0",
          "from": "minimist@>=0.2.0 <0.3.0",
          "resolved": "https://registry.npmjs.org/minimist/-/minimist-0.2.0.tgz"
        },
        "readable-stream": {
          "version": "1.0.34",
          "from": "readable-stream@>=1.0.17 <1.1.0",
          "resolved": "https://registry.npmjs.org/readable-stream/-/readable-stream-1.0.34.tgz"
        },
        "strip-ansi": {
          "version": "0.3.0",
          "from": "strip-ansi@>=0.3.0 <0.4.0",
          "resolved": "https://registry.npmjs.org/strip-ansi/-/strip-ansi-0.3.0.tgz"
        },
        "supports-color": {
          "version": "0.2.0",
          "from": "supports-color@>=0.2.0 <0.3.0",
          "resolved": "https://registry.npmjs.org/supports-color/-/supports-color-0.2.0.tgz"
        },
        "through2": {
          "version": "0.5.1",
          "from": "through2@>=0.5.0 <0.6.0",
          "resolved": "https://registry.npmjs.org/through2/-/through2-0.5.1.tgz",
          "dependencies": {
            "xtend": {
              "version": "3.0.0",
              "from": "xtend@>=3.0.0 <3.1.0",
              "resolved": "https://registry.npmjs.org/xtend/-/xtend-3.0.0.tgz"
            }
          }
        },
        "vinyl": {
          "version": "0.2.3",
          "from": "vinyl@>=0.2.1 <0.3.0",
          "resolved": "https://registry.npmjs.org/vinyl/-/vinyl-0.2.3.tgz"
        },
        "xtend": {
          "version": "2.1.2",
          "from": "xtend@>=2.1.1 <2.2.0",
          "resolved": "https://registry.npmjs.org/xtend/-/xtend-2.1.2.tgz"
        }
      }
    },
    "gulp-match": {
      "version": "1.0.3",
      "from": "gulp-match@>=1.0.3 <2.0.0",
      "resolved": "https://registry.npmjs.org/gulp-match/-/gulp-match-1.0.3.tgz"
    },
    "gulp-mocha": {
      "version": "2.2.0",
      "from": "gulp-mocha@>=2.2.0 <2.3.0",
      "resolved": "https://registry.npmjs.org/gulp-mocha/-/gulp-mocha-2.2.0.tgz"
    },
    "gulp-open": {
      "version": "2.0.0",
      "from": "gulp-open@>=2.0.0 <2.1.0",
      "resolved": "https://registry.npmjs.org/gulp-open/-/gulp-open-2.0.0.tgz"
    },
    "gulp-plumber": {
      "version": "1.1.0",
      "from": "gulp-plumber@>=1.1.0 <1.2.0",
      "resolved": "https://registry.npmjs.org/gulp-plumber/-/gulp-plumber-1.1.0.tgz"
    },
    "gulp-postcss": {
      "version": "6.3.0",
      "from": "gulp-postcss@>=6.3.0 <6.4.0",
      "resolved": "https://registry.npmjs.org/gulp-postcss/-/gulp-postcss-6.3.0.tgz"
    },
    "gulp-replace": {
      "version": "0.5.4",
      "from": "gulp-replace@>=0.5.4 <0.6.0",
      "resolved": "https://registry.npmjs.org/gulp-replace/-/gulp-replace-0.5.4.tgz",
      "dependencies": {
        "isarray": {
          "version": "1.0.0",
          "from": "isarray@>=1.0.0 <1.1.0",
          "resolved": "https://registry.npmjs.org/isarray/-/isarray-1.0.0.tgz"
        },
        "readable-stream": {
          "version": "2.2.9",
          "from": "readable-stream@>=2.0.1 <3.0.0",
          "resolved": "https://registry.npmjs.org/readable-stream/-/readable-stream-2.2.9.tgz"
        },
        "string_decoder": {
          "version": "1.0.0",
          "from": "string_decoder@>=1.0.0 <1.1.0",
          "resolved": "https://registry.npmjs.org/string_decoder/-/string_decoder-1.0.0.tgz"
        }
      }
    },
    "gulp-sass": {
      "version": "3.1.0",
      "from": "gulp-sass@>=3.1.0 <3.2.0",
      "resolved": "https://registry.npmjs.org/gulp-sass/-/gulp-sass-3.1.0.tgz"
    },
    "gulp-sourcemaps": {
      "version": "1.6.0",
      "from": "gulp-sourcemaps@>=1.6.0 <1.7.0",
      "resolved": "https://registry.npmjs.org/gulp-sourcemaps/-/gulp-sourcemaps-1.6.0.tgz",
      "dependencies": {
        "strip-bom": {
          "version": "2.0.0",
          "from": "strip-bom@>=2.0.0 <3.0.0",
          "resolved": "https://registry.npmjs.org/strip-bom/-/strip-bom-2.0.0.tgz"
        },
        "vinyl": {
          "version": "1.2.0",
          "from": "vinyl@>=1.0.0 <2.0.0",
          "resolved": "https://registry.npmjs.org/vinyl/-/vinyl-1.2.0.tgz"
        }
      }
    },
    "gulp-texttojs": {
      "version": "1.0.3",
      "from": "gulp-texttojs@>=1.0.3 <1.1.0",
      "resolved": "https://registry.npmjs.org/gulp-texttojs/-/gulp-texttojs-1.0.3.tgz",
      "dependencies": {
        "lodash": {
          "version": "2.4.2",
          "from": "lodash@>=2.4.1 <3.0.0",
          "resolved": "https://registry.npmjs.org/lodash/-/lodash-2.4.2.tgz"
        },
        "readable-stream": {
          "version": "1.0.34",
          "from": "readable-stream@>=1.0.17 <1.1.0",
          "resolved": "https://registry.npmjs.org/readable-stream/-/readable-stream-1.0.34.tgz"
        },
        "through2": {
          "version": "0.4.2",
          "from": "through2@>=0.4.2 <0.5.0",
          "resolved": "https://registry.npmjs.org/through2/-/through2-0.4.2.tgz"
        },
        "xtend": {
          "version": "2.1.2",
          "from": "xtend@>=2.1.1 <2.2.0",
          "resolved": "https://registry.npmjs.org/xtend/-/xtend-2.1.2.tgz"
        }
      }
    },
    "gulp-typescript": {
      "version": "3.1.6",
      "from": "gulp-typescript@>=3.1.6 <3.2.0",
      "resolved": "https://registry.npmjs.org/gulp-typescript/-/gulp-typescript-3.1.6.tgz",
      "dependencies": {
        "glob": {
          "version": "5.0.15",
          "from": "glob@>=5.0.3 <6.0.0",
          "resolved": "https://registry.npmjs.org/glob/-/glob-5.0.15.tgz"
        },
        "glob-parent": {
          "version": "3.1.0",
          "from": "glob-parent@>=3.0.0 <4.0.0",
          "resolved": "https://registry.npmjs.org/glob-parent/-/glob-parent-3.1.0.tgz"
        },
        "glob-stream": {
          "version": "5.3.5",
          "from": "glob-stream@>=5.3.2 <6.0.0",
          "resolved": "https://registry.npmjs.org/glob-stream/-/glob-stream-5.3.5.tgz",
          "dependencies": {
            "isarray": {
              "version": "0.0.1",
              "from": "isarray@0.0.1",
              "resolved": "https://registry.npmjs.org/isarray/-/isarray-0.0.1.tgz"
            },
            "readable-stream": {
              "version": "1.0.34",
              "from": "readable-stream@>=1.0.33-1 <1.1.0-0",
              "resolved": "https://registry.npmjs.org/readable-stream/-/readable-stream-1.0.34.tgz"
            },
            "string_decoder": {
              "version": "0.10.31",
              "from": "string_decoder@~0.10.x",
              "resolved": "https://registry.npmjs.org/string_decoder/-/string_decoder-0.10.31.tgz"
            },
            "through2": {
              "version": "0.6.5",
              "from": "through2@>=0.6.0 <0.7.0",
              "resolved": "https://registry.npmjs.org/through2/-/through2-0.6.5.tgz"
            }
          }
        },
        "is-extglob": {
          "version": "2.1.1",
          "from": "is-extglob@>=2.1.0 <3.0.0",
          "resolved": "https://registry.npmjs.org/is-extglob/-/is-extglob-2.1.1.tgz"
        },
        "is-glob": {
          "version": "3.1.0",
          "from": "is-glob@>=3.1.0 <4.0.0",
          "resolved": "https://registry.npmjs.org/is-glob/-/is-glob-3.1.0.tgz"
        },
        "isarray": {
          "version": "1.0.0",
          "from": "isarray@>=1.0.0 <1.1.0",
          "resolved": "https://registry.npmjs.org/isarray/-/isarray-1.0.0.tgz"
        },
        "ordered-read-streams": {
          "version": "0.3.0",
          "from": "ordered-read-streams@>=0.3.0 <0.4.0",
          "resolved": "https://registry.npmjs.org/ordered-read-streams/-/ordered-read-streams-0.3.0.tgz"
        },
        "readable-stream": {
          "version": "2.2.9",
          "from": "readable-stream@>=2.0.4 <3.0.0",
          "resolved": "https://registry.npmjs.org/readable-stream/-/readable-stream-2.2.9.tgz"
        },
        "source-map": {
          "version": "0.5.6",
          "from": "source-map@>=0.5.3 <0.6.0",
          "resolved": "https://registry.npmjs.org/source-map/-/source-map-0.5.6.tgz"
        },
        "string_decoder": {
          "version": "1.0.0",
          "from": "string_decoder@>=1.0.0 <1.1.0",
          "resolved": "https://registry.npmjs.org/string_decoder/-/string_decoder-1.0.0.tgz"
        },
        "strip-bom": {
          "version": "2.0.0",
          "from": "strip-bom@>=2.0.0 <3.0.0",
          "resolved": "https://registry.npmjs.org/strip-bom/-/strip-bom-2.0.0.tgz"
        },
        "unique-stream": {
          "version": "2.2.1",
          "from": "unique-stream@>=2.0.2 <3.0.0",
          "resolved": "https://registry.npmjs.org/unique-stream/-/unique-stream-2.2.1.tgz"
        },
        "vinyl": {
          "version": "1.2.0",
          "from": "vinyl@>=1.0.0 <2.0.0",
          "resolved": "https://registry.npmjs.org/vinyl/-/vinyl-1.2.0.tgz"
        },
        "vinyl-fs": {
          "version": "2.4.4",
          "from": "vinyl-fs@>=2.4.3 <2.5.0",
          "resolved": "https://registry.npmjs.org/vinyl-fs/-/vinyl-fs-2.4.4.tgz"
        }
      }
    },
    "gulp-util": {
      "version": "3.0.8",
      "from": "gulp-util@>=3.0.7 <3.1.0",
      "resolved": "https://registry.npmjs.org/gulp-util/-/gulp-util-3.0.8.tgz",
      "dependencies": {
        "object-assign": {
          "version": "3.0.0",
          "from": "object-assign@>=3.0.0 <4.0.0",
          "resolved": "https://registry.npmjs.org/object-assign/-/object-assign-3.0.0.tgz"
        }
      }
    },
    "gulplog": {
      "version": "1.0.0",
      "from": "gulplog@>=1.0.0 <2.0.0",
      "resolved": "https://registry.npmjs.org/gulplog/-/gulplog-1.0.0.tgz"
    },
    "handlebars": {
      "version": "4.0.6",
      "from": "handlebars@>=4.0.1 <5.0.0",
      "resolved": "https://registry.npmjs.org/handlebars/-/handlebars-4.0.6.tgz",
      "dependencies": {
        "source-map": {
          "version": "0.4.4",
          "from": "source-map@>=0.4.4 <0.5.0",
          "resolved": "https://registry.npmjs.org/source-map/-/source-map-0.4.4.tgz"
        }
      }
    },
    "har-schema": {
      "version": "1.0.5",
      "from": "har-schema@>=1.0.5 <2.0.0",
      "resolved": "https://registry.npmjs.org/har-schema/-/har-schema-1.0.5.tgz"
    },
    "har-validator": {
      "version": "4.2.1",
      "from": "har-validator@>=4.2.1 <4.3.0",
      "resolved": "https://registry.npmjs.org/har-validator/-/har-validator-4.2.1.tgz"
    },
    "has-ansi": {
      "version": "2.0.0",
      "from": "has-ansi@>=2.0.0 <3.0.0",
      "resolved": "https://registry.npmjs.org/has-ansi/-/has-ansi-2.0.0.tgz"
    },
    "has-binary": {
      "version": "0.1.7",
      "from": "has-binary@0.1.7",
      "resolved": "https://registry.npmjs.org/has-binary/-/has-binary-0.1.7.tgz"
    },
    "has-cors": {
      "version": "1.1.0",
      "from": "has-cors@1.1.0",
      "resolved": "https://registry.npmjs.org/has-cors/-/has-cors-1.1.0.tgz"
    },
    "has-flag": {
      "version": "1.0.0",
      "from": "has-flag@>=1.0.0 <2.0.0",
      "resolved": "https://registry.npmjs.org/has-flag/-/has-flag-1.0.0.tgz"
    },
    "has-gulplog": {
      "version": "0.1.0",
      "from": "has-gulplog@>=0.1.0 <0.2.0",
      "resolved": "https://registry.npmjs.org/has-gulplog/-/has-gulplog-0.1.0.tgz"
    },
    "has-unicode": {
      "version": "2.0.1",
      "from": "has-unicode@>=2.0.0 <3.0.0",
      "resolved": "https://registry.npmjs.org/has-unicode/-/has-unicode-2.0.1.tgz"
    },
    "hasha": {
      "version": "2.2.0",
      "from": "hasha@>=2.2.0 <2.3.0",
      "resolved": "https://registry.npmjs.org/hasha/-/hasha-2.2.0.tgz"
    },
    "hawk": {
      "version": "3.1.3",
      "from": "hawk@>=3.1.3 <3.2.0",
      "resolved": "https://registry.npmjs.org/hawk/-/hawk-3.1.3.tgz"
    },
    "hoek": {
      "version": "2.16.3",
      "from": "hoek@>=2.0.0 <3.0.0",
      "resolved": "https://registry.npmjs.org/hoek/-/hoek-2.16.3.tgz"
    },
    "homedir-polyfill": {
      "version": "1.0.1",
      "from": "homedir-polyfill@>=1.0.0 <2.0.0",
      "resolved": "https://registry.npmjs.org/homedir-polyfill/-/homedir-polyfill-1.0.1.tgz"
    },
    "hosted-git-info": {
      "version": "2.4.2",
      "from": "hosted-git-info@>=2.1.4 <3.0.0",
<<<<<<< HEAD
      "resolved": "https://registry.npmjs.org/hosted-git-info/-/hosted-git-info-2.4.1.tgz"
=======
      "resolved": "https://registry.npmjs.org/hosted-git-info/-/hosted-git-info-2.4.2.tgz"
>>>>>>> 1eb0dc65
    },
    "http-browserify": {
      "version": "1.7.0",
      "from": "http-browserify@>=1.3.2 <2.0.0",
      "resolved": "https://registry.npmjs.org/http-browserify/-/http-browserify-1.7.0.tgz"
    },
    "http-errors": {
      "version": "1.6.1",
      "from": "http-errors@>=1.6.1 <1.7.0",
      "resolved": "https://registry.npmjs.org/http-errors/-/http-errors-1.6.1.tgz"
    },
    "http-proxy": {
      "version": "1.16.2",
      "from": "http-proxy@>=1.13.0 <2.0.0",
      "resolved": "https://registry.npmjs.org/http-proxy/-/http-proxy-1.16.2.tgz"
    },
    "http-signature": {
      "version": "1.1.1",
      "from": "http-signature@>=1.1.0 <1.2.0",
      "resolved": "https://registry.npmjs.org/http-signature/-/http-signature-1.1.1.tgz"
    },
    "https-browserify": {
      "version": "0.0.0",
      "from": "https-browserify@0.0.0",
      "resolved": "https://registry.npmjs.org/https-browserify/-/https-browserify-0.0.0.tgz"
    },
    "iconv-lite": {
      "version": "0.4.15",
      "from": "iconv-lite@0.4.15",
      "resolved": "https://registry.npmjs.org/iconv-lite/-/iconv-lite-0.4.15.tgz"
    },
    "icss-replace-symbols": {
      "version": "1.0.2",
      "from": "icss-replace-symbols@1.0.2",
      "resolved": "https://registry.npmjs.org/icss-replace-symbols/-/icss-replace-symbols-1.0.2.tgz"
    },
    "ieee754": {
      "version": "1.1.8",
      "from": "ieee754@>=1.1.4 <2.0.0",
      "resolved": "https://registry.npmjs.org/ieee754/-/ieee754-1.1.8.tgz"
    },
    "imurmurhash": {
      "version": "0.1.4",
      "from": "imurmurhash@>=0.1.4 <0.2.0",
      "resolved": "https://registry.npmjs.org/imurmurhash/-/imurmurhash-0.1.4.tgz"
    },
    "in-publish": {
      "version": "2.0.0",
      "from": "in-publish@>=2.0.0 <3.0.0",
      "resolved": "https://registry.npmjs.org/in-publish/-/in-publish-2.0.0.tgz"
    },
    "indent-string": {
      "version": "2.1.0",
      "from": "indent-string@>=2.1.0 <3.0.0",
      "resolved": "https://registry.npmjs.org/indent-string/-/indent-string-2.1.0.tgz"
    },
    "indexof": {
      "version": "0.0.1",
      "from": "indexof@0.0.1",
      "resolved": "https://registry.npmjs.org/indexof/-/indexof-0.0.1.tgz"
    },
    "inflight": {
      "version": "1.0.6",
      "from": "inflight@>=1.0.4 <2.0.0",
      "resolved": "https://registry.npmjs.org/inflight/-/inflight-1.0.6.tgz"
    },
    "inherits": {
      "version": "2.0.3",
      "from": "inherits@>=2.0.0 <3.0.0",
      "resolved": "https://registry.npmjs.org/inherits/-/inherits-2.0.3.tgz"
    },
    "ini": {
      "version": "1.3.4",
      "from": "ini@>=1.3.4 <2.0.0",
      "resolved": "https://registry.npmjs.org/ini/-/ini-1.3.4.tgz"
    },
    "inpath": {
      "version": "1.0.2",
      "from": "inpath@>=1.0.2 <1.1.0",
      "resolved": "https://registry.npmjs.org/inpath/-/inpath-1.0.2.tgz"
    },
    "inquirer": {
      "version": "1.2.3",
      "from": "inquirer@>=1.2.1 <1.3.0",
      "resolved": "https://registry.npmjs.org/inquirer/-/inquirer-1.2.3.tgz",
      "dependencies": {
        "lodash": {
          "version": "4.17.4",
          "from": "lodash@>=4.3.0 <5.0.0",
          "resolved": "https://registry.npmjs.org/lodash/-/lodash-4.17.4.tgz"
        },
        "mute-stream": {
          "version": "0.0.6",
          "from": "mute-stream@0.0.6",
          "resolved": "https://registry.npmjs.org/mute-stream/-/mute-stream-0.0.6.tgz"
        }
      }
    },
    "interpret": {
      "version": "1.0.2",
      "from": "interpret@>=1.0.0 <2.0.0",
      "resolved": "https://registry.npmjs.org/interpret/-/interpret-1.0.2.tgz"
    },
    "invert-kv": {
      "version": "1.0.0",
      "from": "invert-kv@>=1.0.0 <2.0.0",
      "resolved": "https://registry.npmjs.org/invert-kv/-/invert-kv-1.0.0.tgz"
    },
    "ipaddr.js": {
      "version": "1.3.0",
      "from": "ipaddr.js@1.3.0",
      "resolved": "https://registry.npmjs.org/ipaddr.js/-/ipaddr.js-1.3.0.tgz"
    },
    "irregular-plurals": {
      "version": "1.2.0",
      "from": "irregular-plurals@>=1.0.0 <2.0.0",
      "resolved": "https://registry.npmjs.org/irregular-plurals/-/irregular-plurals-1.2.0.tgz"
    },
    "is": {
      "version": "3.2.1",
      "from": "is@>=3.1.0 <4.0.0",
      "resolved": "https://registry.npmjs.org/is/-/is-3.2.1.tgz"
    },
    "is-absolute": {
      "version": "0.2.6",
      "from": "is-absolute@>=0.2.3 <0.3.0",
      "resolved": "https://registry.npmjs.org/is-absolute/-/is-absolute-0.2.6.tgz"
    },
    "is-arrayish": {
      "version": "0.2.1",
      "from": "is-arrayish@>=0.2.1 <0.3.0",
      "resolved": "https://registry.npmjs.org/is-arrayish/-/is-arrayish-0.2.1.tgz"
    },
    "is-binary-path": {
      "version": "1.0.1",
      "from": "is-binary-path@>=1.0.0 <2.0.0",
      "resolved": "https://registry.npmjs.org/is-binary-path/-/is-binary-path-1.0.1.tgz"
    },
    "is-buffer": {
      "version": "1.1.5",
      "from": "is-buffer@>=1.0.2 <2.0.0",
      "resolved": "https://registry.npmjs.org/is-buffer/-/is-buffer-1.1.5.tgz"
    },
    "is-builtin-module": {
      "version": "1.0.0",
      "from": "is-builtin-module@>=1.0.0 <2.0.0",
      "resolved": "https://registry.npmjs.org/is-builtin-module/-/is-builtin-module-1.0.0.tgz"
    },
    "is-dotfile": {
      "version": "1.0.2",
      "from": "is-dotfile@>=1.0.0 <2.0.0",
      "resolved": "https://registry.npmjs.org/is-dotfile/-/is-dotfile-1.0.2.tgz"
    },
    "is-equal-shallow": {
      "version": "0.1.3",
      "from": "is-equal-shallow@>=0.1.3 <0.2.0",
      "resolved": "https://registry.npmjs.org/is-equal-shallow/-/is-equal-shallow-0.1.3.tgz"
    },
    "is-extendable": {
      "version": "0.1.1",
      "from": "is-extendable@>=0.1.1 <0.2.0",
      "resolved": "https://registry.npmjs.org/is-extendable/-/is-extendable-0.1.1.tgz"
    },
    "is-extglob": {
      "version": "1.0.0",
      "from": "is-extglob@>=1.0.0 <2.0.0",
      "resolved": "https://registry.npmjs.org/is-extglob/-/is-extglob-1.0.0.tgz"
    },
    "is-finite": {
      "version": "1.0.2",
      "from": "is-finite@>=1.0.0 <2.0.0",
      "resolved": "https://registry.npmjs.org/is-finite/-/is-finite-1.0.2.tgz"
    },
    "is-fullwidth-code-point": {
      "version": "1.0.0",
      "from": "is-fullwidth-code-point@>=1.0.0 <2.0.0",
      "resolved": "https://registry.npmjs.org/is-fullwidth-code-point/-/is-fullwidth-code-point-1.0.0.tgz"
    },
    "is-glob": {
      "version": "2.0.1",
      "from": "is-glob@>=2.0.1 <3.0.0",
      "resolved": "https://registry.npmjs.org/is-glob/-/is-glob-2.0.1.tgz"
    },
    "is-my-json-valid": {
      "version": "2.16.0",
      "from": "is-my-json-valid@>=2.12.4 <3.0.0",
      "resolved": "https://registry.npmjs.org/is-my-json-valid/-/is-my-json-valid-2.16.0.tgz"
    },
    "is-npm": {
      "version": "1.0.0",
      "from": "is-npm@>=1.0.0 <2.0.0",
      "resolved": "https://registry.npmjs.org/is-npm/-/is-npm-1.0.0.tgz"
    },
    "is-number": {
      "version": "2.1.0",
      "from": "is-number@>=2.1.0 <3.0.0",
      "resolved": "https://registry.npmjs.org/is-number/-/is-number-2.1.0.tgz"
    },
    "is-obj": {
      "version": "1.0.1",
      "from": "is-obj@>=1.0.0 <2.0.0",
      "resolved": "https://registry.npmjs.org/is-obj/-/is-obj-1.0.1.tgz"
    },
    "is-path-cwd": {
      "version": "1.0.0",
      "from": "is-path-cwd@>=1.0.0 <2.0.0",
      "resolved": "https://registry.npmjs.org/is-path-cwd/-/is-path-cwd-1.0.0.tgz"
    },
    "is-path-in-cwd": {
      "version": "1.0.0",
      "from": "is-path-in-cwd@>=1.0.0 <2.0.0",
      "resolved": "https://registry.npmjs.org/is-path-in-cwd/-/is-path-in-cwd-1.0.0.tgz"
    },
    "is-path-inside": {
      "version": "1.0.0",
      "from": "is-path-inside@>=1.0.0 <2.0.0",
      "resolved": "https://registry.npmjs.org/is-path-inside/-/is-path-inside-1.0.0.tgz"
    },
    "is-posix-bracket": {
      "version": "0.1.1",
      "from": "is-posix-bracket@>=0.1.0 <0.2.0",
      "resolved": "https://registry.npmjs.org/is-posix-bracket/-/is-posix-bracket-0.1.1.tgz"
    },
    "is-primitive": {
      "version": "2.0.0",
      "from": "is-primitive@>=2.0.0 <3.0.0",
      "resolved": "https://registry.npmjs.org/is-primitive/-/is-primitive-2.0.0.tgz"
    },
    "is-promise": {
      "version": "2.1.0",
      "from": "is-promise@>=2.1.0 <3.0.0",
      "resolved": "https://registry.npmjs.org/is-promise/-/is-promise-2.1.0.tgz"
    },
    "is-property": {
      "version": "1.0.2",
      "from": "is-property@>=1.0.0 <2.0.0",
      "resolved": "https://registry.npmjs.org/is-property/-/is-property-1.0.2.tgz"
    },
    "is-redirect": {
      "version": "1.0.0",
      "from": "is-redirect@>=1.0.0 <2.0.0",
      "resolved": "https://registry.npmjs.org/is-redirect/-/is-redirect-1.0.0.tgz"
    },
    "is-relative": {
      "version": "0.2.1",
      "from": "is-relative@>=0.2.1 <0.3.0",
      "resolved": "https://registry.npmjs.org/is-relative/-/is-relative-0.2.1.tgz"
    },
    "is-retry-allowed": {
      "version": "1.1.0",
      "from": "is-retry-allowed@>=1.0.0 <2.0.0",
      "resolved": "https://registry.npmjs.org/is-retry-allowed/-/is-retry-allowed-1.1.0.tgz"
    },
    "is-stream": {
      "version": "1.1.0",
      "from": "is-stream@>=1.0.1 <2.0.0",
      "resolved": "https://registry.npmjs.org/is-stream/-/is-stream-1.1.0.tgz"
    },
    "is-typedarray": {
      "version": "1.0.0",
      "from": "is-typedarray@>=1.0.0 <1.1.0",
      "resolved": "https://registry.npmjs.org/is-typedarray/-/is-typedarray-1.0.0.tgz"
    },
    "is-unc-path": {
      "version": "0.1.2",
      "from": "is-unc-path@>=0.1.1 <0.2.0",
      "resolved": "https://registry.npmjs.org/is-unc-path/-/is-unc-path-0.1.2.tgz"
    },
    "is-utf8": {
      "version": "0.2.1",
      "from": "is-utf8@>=0.2.0 <0.3.0",
      "resolved": "https://registry.npmjs.org/is-utf8/-/is-utf8-0.2.1.tgz"
    },
    "is-valid-glob": {
      "version": "0.3.0",
      "from": "is-valid-glob@>=0.3.0 <0.4.0",
      "resolved": "https://registry.npmjs.org/is-valid-glob/-/is-valid-glob-0.3.0.tgz"
    },
    "is-windows": {
      "version": "0.2.0",
      "from": "is-windows@>=0.2.0 <0.3.0",
      "resolved": "https://registry.npmjs.org/is-windows/-/is-windows-0.2.0.tgz"
    },
    "isarray": {
      "version": "0.0.1",
      "from": "isarray@0.0.1",
      "resolved": "https://registry.npmjs.org/isarray/-/isarray-0.0.1.tgz"
    },
    "isbinaryfile": {
      "version": "3.0.2",
      "from": "isbinaryfile@>=3.0.0 <4.0.0",
      "resolved": "https://registry.npmjs.org/isbinaryfile/-/isbinaryfile-3.0.2.tgz"
    },
    "isexe": {
      "version": "2.0.0",
      "from": "isexe@>=2.0.0 <3.0.0",
      "resolved": "https://registry.npmjs.org/isexe/-/isexe-2.0.0.tgz"
    },
    "isobject": {
      "version": "2.1.0",
      "from": "isobject@>=2.0.0 <3.0.0",
      "resolved": "https://registry.npmjs.org/isobject/-/isobject-2.1.0.tgz",
      "dependencies": {
        "isarray": {
          "version": "1.0.0",
          "from": "isarray@1.0.0",
          "resolved": "https://registry.npmjs.org/isarray/-/isarray-1.0.0.tgz"
        }
      }
    },
    "isstream": {
      "version": "0.1.2",
      "from": "isstream@>=0.1.2 <0.2.0",
      "resolved": "https://registry.npmjs.org/isstream/-/isstream-0.1.2.tgz"
    },
    "istanbul": {
      "version": "0.4.5",
      "from": "istanbul@>=0.4.0 <0.5.0",
      "resolved": "https://registry.npmjs.org/istanbul/-/istanbul-0.4.5.tgz",
      "dependencies": {
        "glob": {
          "version": "5.0.15",
          "from": "glob@>=5.0.15 <6.0.0",
          "resolved": "https://registry.npmjs.org/glob/-/glob-5.0.15.tgz"
        },
        "resolve": {
          "version": "1.1.7",
          "from": "resolve@>=1.1.0 <1.2.0",
          "resolved": "https://registry.npmjs.org/resolve/-/resolve-1.1.7.tgz"
        },
        "supports-color": {
          "version": "3.2.3",
          "from": "supports-color@>=3.1.0 <4.0.0",
          "resolved": "https://registry.npmjs.org/supports-color/-/supports-color-3.2.3.tgz"
        }
      }
    },
    "istanbul-instrumenter-loader": {
      "version": "0.2.0",
      "from": "istanbul-instrumenter-loader@>=0.2.0 <0.3.0",
      "resolved": "https://registry.npmjs.org/istanbul-instrumenter-loader/-/istanbul-instrumenter-loader-0.2.0.tgz"
    },
    "istanbul-threshold-checker": {
      "version": "0.1.0",
      "from": "istanbul-threshold-checker@>=0.1.0 <0.2.0",
      "resolved": "https://registry.npmjs.org/istanbul-threshold-checker/-/istanbul-threshold-checker-0.1.0.tgz",
      "dependencies": {
        "escodegen": {
          "version": "1.7.1",
          "from": "escodegen@>=1.7.0 <1.8.0",
          "resolved": "https://registry.npmjs.org/escodegen/-/escodegen-1.7.1.tgz",
          "dependencies": {
            "esprima": {
              "version": "1.2.5",
              "from": "esprima@>=1.2.2 <2.0.0",
              "resolved": "https://registry.npmjs.org/esprima/-/esprima-1.2.5.tgz"
            }
          }
        },
        "esprima": {
          "version": "2.5.0",
          "from": "esprima@>=2.5.0 <2.6.0",
          "resolved": "https://registry.npmjs.org/esprima/-/esprima-2.5.0.tgz"
        },
        "fast-levenshtein": {
          "version": "1.0.7",
          "from": "fast-levenshtein@>=1.0.0 <1.1.0",
          "resolved": "https://registry.npmjs.org/fast-levenshtein/-/fast-levenshtein-1.0.7.tgz"
        },
        "istanbul": {
          "version": "0.3.22",
          "from": "istanbul@>=0.3.0 <0.4.0",
          "resolved": "https://registry.npmjs.org/istanbul/-/istanbul-0.3.22.tgz"
        },
        "levn": {
          "version": "0.2.5",
          "from": "levn@>=0.2.5 <0.3.0",
          "resolved": "https://registry.npmjs.org/levn/-/levn-0.2.5.tgz"
        },
        "lodash": {
          "version": "3.6.0",
          "from": "lodash@>=3.6.0 <3.7.0",
          "resolved": "https://registry.npmjs.org/lodash/-/lodash-3.6.0.tgz"
        },
        "optionator": {
          "version": "0.5.0",
          "from": "optionator@>=0.5.0 <0.6.0",
          "resolved": "https://registry.npmjs.org/optionator/-/optionator-0.5.0.tgz",
          "dependencies": {
            "wordwrap": {
              "version": "0.0.3",
              "from": "wordwrap@>=0.0.2 <0.1.0",
              "resolved": "https://registry.npmjs.org/wordwrap/-/wordwrap-0.0.3.tgz"
            }
          }
        },
        "resolve": {
          "version": "1.1.7",
          "from": "resolve@>=1.1.0 <1.2.0",
          "resolved": "https://registry.npmjs.org/resolve/-/resolve-1.1.7.tgz"
        },
        "supports-color": {
          "version": "3.2.3",
          "from": "supports-color@>=3.1.0 <4.0.0",
          "resolved": "https://registry.npmjs.org/supports-color/-/supports-color-3.2.3.tgz"
        }
      }
    },
    "istextorbinary": {
      "version": "1.0.2",
      "from": "istextorbinary@1.0.2",
      "resolved": "https://registry.npmjs.org/istextorbinary/-/istextorbinary-1.0.2.tgz"
    },
    "jade": {
      "version": "0.26.3",
      "from": "jade@0.26.3",
      "resolved": "https://registry.npmjs.org/jade/-/jade-0.26.3.tgz",
      "dependencies": {
        "commander": {
          "version": "0.6.1",
          "from": "commander@0.6.1",
          "resolved": "https://registry.npmjs.org/commander/-/commander-0.6.1.tgz"
        },
        "mkdirp": {
          "version": "0.3.0",
          "from": "mkdirp@0.3.0",
          "resolved": "https://registry.npmjs.org/mkdirp/-/mkdirp-0.3.0.tgz"
        }
      }
    },
    "jju": {
      "version": "1.3.0",
      "from": "jju@>=1.3.0 <1.4.0",
      "resolved": "https://registry.npmjs.org/jju/-/jju-1.3.0.tgz"
    },
    "jodid25519": {
      "version": "1.0.2",
      "from": "jodid25519@>=1.0.0 <2.0.0",
      "resolved": "https://registry.npmjs.org/jodid25519/-/jodid25519-1.0.2.tgz",
      "optional": true
    },
    "js-base64": {
      "version": "2.1.9",
      "from": "js-base64@>=2.1.9 <3.0.0",
      "resolved": "https://registry.npmjs.org/js-base64/-/js-base64-2.1.9.tgz"
    },
    "js-tokens": {
      "version": "3.0.1",
      "from": "js-tokens@>=3.0.0 <4.0.0",
      "resolved": "https://registry.npmjs.org/js-tokens/-/js-tokens-3.0.1.tgz"
    },
    "js-yaml": {
      "version": "3.8.3",
      "from": "js-yaml@>=3.0.0 <4.0.0",
      "resolved": "https://registry.npmjs.org/js-yaml/-/js-yaml-3.8.3.tgz",
      "dependencies": {
        "esprima": {
          "version": "3.1.3",
          "from": "esprima@>=3.1.1 <4.0.0",
          "resolved": "https://registry.npmjs.org/esprima/-/esprima-3.1.3.tgz"
        }
      }
    },
    "jsbn": {
      "version": "0.1.1",
      "from": "jsbn@>=0.1.0 <0.2.0",
      "resolved": "https://registry.npmjs.org/jsbn/-/jsbn-0.1.1.tgz",
      "optional": true
    },
    "jsesc": {
      "version": "0.5.0",
      "from": "jsesc@>=0.5.0 <0.6.0",
      "resolved": "https://registry.npmjs.org/jsesc/-/jsesc-0.5.0.tgz"
    },
    "json-parse-helpfulerror": {
      "version": "1.0.3",
      "from": "json-parse-helpfulerror@>=1.0.2 <2.0.0",
      "resolved": "https://registry.npmjs.org/json-parse-helpfulerror/-/json-parse-helpfulerror-1.0.3.tgz"
    },
    "json-schema": {
      "version": "0.2.3",
      "from": "json-schema@0.2.3",
      "resolved": "https://registry.npmjs.org/json-schema/-/json-schema-0.2.3.tgz"
    },
    "json-stable-stringify": {
      "version": "1.0.1",
      "from": "json-stable-stringify@>=1.0.1 <2.0.0",
      "resolved": "https://registry.npmjs.org/json-stable-stringify/-/json-stable-stringify-1.0.1.tgz"
    },
    "json-stringify-safe": {
      "version": "5.0.1",
      "from": "json-stringify-safe@>=5.0.1 <5.1.0",
      "resolved": "https://registry.npmjs.org/json-stringify-safe/-/json-stringify-safe-5.0.1.tgz"
    },
    "json3": {
      "version": "3.3.2",
      "from": "json3@3.3.2",
      "resolved": "https://registry.npmjs.org/json3/-/json3-3.3.2.tgz"
    },
    "json5": {
      "version": "0.5.1",
      "from": "json5@>=0.5.0 <0.6.0",
      "resolved": "https://registry.npmjs.org/json5/-/json5-0.5.1.tgz"
    },
    "jsonfile": {
      "version": "2.4.0",
      "from": "jsonfile@>=2.1.0 <3.0.0",
      "resolved": "https://registry.npmjs.org/jsonfile/-/jsonfile-2.4.0.tgz"
    },
    "jsonify": {
      "version": "0.0.0",
      "from": "jsonify@>=0.0.0 <0.1.0",
      "resolved": "https://registry.npmjs.org/jsonify/-/jsonify-0.0.0.tgz"
    },
    "jsonpointer": {
      "version": "4.0.1",
      "from": "jsonpointer@>=4.0.0 <5.0.0",
      "resolved": "https://registry.npmjs.org/jsonpointer/-/jsonpointer-4.0.1.tgz"
    },
    "jsprim": {
      "version": "1.4.0",
      "from": "jsprim@>=1.2.2 <2.0.0",
      "resolved": "https://registry.npmjs.org/jsprim/-/jsprim-1.4.0.tgz",
      "dependencies": {
        "assert-plus": {
          "version": "1.0.0",
          "from": "assert-plus@1.0.0",
          "resolved": "https://registry.npmjs.org/assert-plus/-/assert-plus-1.0.0.tgz"
        }
      }
    },
    "karma": {
      "version": "0.13.22",
      "from": "karma@>=0.13.9 <0.14.0",
      "resolved": "https://registry.npmjs.org/karma/-/karma-0.13.22.tgz",
      "dependencies": {
        "bluebird": {
          "version": "2.11.0",
          "from": "bluebird@>=2.9.27 <3.0.0",
          "resolved": "https://registry.npmjs.org/bluebird/-/bluebird-2.11.0.tgz"
        },
        "lodash": {
          "version": "3.10.1",
          "from": "lodash@>=3.8.0 <4.0.0",
          "resolved": "https://registry.npmjs.org/lodash/-/lodash-3.10.1.tgz"
        },
        "source-map": {
          "version": "0.5.6",
          "from": "source-map@>=0.5.3 <0.6.0",
          "resolved": "https://registry.npmjs.org/source-map/-/source-map-0.5.6.tgz"
        }
      }
    },
    "karma-coverage": {
      "version": "0.5.5",
      "from": "karma-coverage@>=0.5.5 <0.6.0",
      "resolved": "https://registry.npmjs.org/karma-coverage/-/karma-coverage-0.5.5.tgz",
      "dependencies": {
        "dateformat": {
          "version": "1.0.12",
          "from": "dateformat@>=1.0.6 <2.0.0",
          "resolved": "https://registry.npmjs.org/dateformat/-/dateformat-1.0.12.tgz"
        },
        "source-map": {
          "version": "0.5.6",
          "from": "source-map@>=0.5.1 <0.6.0",
          "resolved": "https://registry.npmjs.org/source-map/-/source-map-0.5.6.tgz"
        }
      }
    },
    "karma-mocha": {
      "version": "0.2.2",
      "from": "karma-mocha@>=0.2.2 <0.3.0",
      "resolved": "https://registry.npmjs.org/karma-mocha/-/karma-mocha-0.2.2.tgz"
    },
    "karma-mocha-clean-reporter": {
      "version": "0.0.1",
      "from": "karma-mocha-clean-reporter@>=0.0.1 <0.1.0",
      "resolved": "https://registry.npmjs.org/karma-mocha-clean-reporter/-/karma-mocha-clean-reporter-0.0.1.tgz"
    },
    "karma-phantomjs-launcher": {
      "version": "1.0.4",
      "from": "karma-phantomjs-launcher@>=1.0.0 <1.1.0",
      "resolved": "https://registry.npmjs.org/karma-phantomjs-launcher/-/karma-phantomjs-launcher-1.0.4.tgz",
      "dependencies": {
        "lodash": {
          "version": "4.17.4",
          "from": "lodash@>=4.0.1 <5.0.0",
          "resolved": "https://registry.npmjs.org/lodash/-/lodash-4.17.4.tgz"
        }
      }
    },
    "karma-sinon-chai": {
      "version": "1.2.4",
      "from": "karma-sinon-chai@>=1.2.0 <1.3.0",
      "resolved": "https://registry.npmjs.org/karma-sinon-chai/-/karma-sinon-chai-1.2.4.tgz",
      "dependencies": {
        "lolex": {
          "version": "1.6.0",
          "from": "lolex@>=1.5.0 <2.0.0",
          "resolved": "https://registry.npmjs.org/lolex/-/lolex-1.6.0.tgz"
        }
      }
    },
    "karma-webpack": {
      "version": "2.0.3",
      "from": "karma-webpack@>=2.0.1 <2.1.0",
      "resolved": "https://registry.npmjs.org/karma-webpack/-/karma-webpack-2.0.3.tgz",
      "dependencies": {
        "async": {
          "version": "0.9.2",
          "from": "async@>=0.9.0 <0.10.0",
          "resolved": "https://registry.npmjs.org/async/-/async-0.9.2.tgz"
        },
        "lodash": {
          "version": "3.10.1",
          "from": "lodash@>=3.8.0 <4.0.0",
          "resolved": "https://registry.npmjs.org/lodash/-/lodash-3.10.1.tgz"
        },
        "source-map": {
          "version": "0.1.43",
          "from": "source-map@>=0.1.41 <0.2.0",
          "resolved": "https://registry.npmjs.org/source-map/-/source-map-0.1.43.tgz"
        }
      }
    },
    "kew": {
      "version": "0.7.0",
      "from": "kew@>=0.7.0 <0.8.0",
      "resolved": "https://registry.npmjs.org/kew/-/kew-0.7.0.tgz"
    },
    "kind-of": {
      "version": "3.1.0",
      "from": "kind-of@>=3.0.2 <4.0.0",
      "resolved": "https://registry.npmjs.org/kind-of/-/kind-of-3.1.0.tgz"
    },
    "klaw": {
      "version": "1.3.1",
      "from": "klaw@>=1.0.0 <2.0.0",
      "resolved": "https://registry.npmjs.org/klaw/-/klaw-1.3.1.tgz"
    },
    "latest-version": {
      "version": "3.1.0",
      "from": "latest-version@>=3.0.0 <4.0.0",
      "resolved": "https://registry.npmjs.org/latest-version/-/latest-version-3.1.0.tgz"
    },
    "lazy-cache": {
      "version": "1.0.4",
      "from": "lazy-cache@>=1.0.3 <2.0.0",
      "resolved": "https://registry.npmjs.org/lazy-cache/-/lazy-cache-1.0.4.tgz"
    },
    "lazy-req": {
      "version": "2.0.0",
      "from": "lazy-req@>=2.0.0 <3.0.0",
      "resolved": "https://registry.npmjs.org/lazy-req/-/lazy-req-2.0.0.tgz"
    },
    "lazystream": {
      "version": "1.0.0",
      "from": "lazystream@>=1.0.0 <2.0.0",
      "resolved": "https://registry.npmjs.org/lazystream/-/lazystream-1.0.0.tgz",
      "dependencies": {
        "isarray": {
          "version": "1.0.0",
          "from": "isarray@>=1.0.0 <1.1.0",
          "resolved": "https://registry.npmjs.org/isarray/-/isarray-1.0.0.tgz"
        },
        "readable-stream": {
          "version": "2.2.9",
          "from": "readable-stream@>=2.0.5 <3.0.0",
          "resolved": "https://registry.npmjs.org/readable-stream/-/readable-stream-2.2.9.tgz"
        },
        "string_decoder": {
          "version": "1.0.0",
          "from": "string_decoder@>=1.0.0 <1.1.0",
          "resolved": "https://registry.npmjs.org/string_decoder/-/string_decoder-1.0.0.tgz"
        }
      }
    },
    "lcid": {
      "version": "1.0.0",
      "from": "lcid@>=1.0.0 <2.0.0",
      "resolved": "https://registry.npmjs.org/lcid/-/lcid-1.0.0.tgz"
    },
    "levn": {
      "version": "0.3.0",
      "from": "levn@>=0.3.0 <0.4.0",
      "resolved": "https://registry.npmjs.org/levn/-/levn-0.3.0.tgz"
    },
    "liftoff": {
      "version": "2.3.0",
      "from": "liftoff@>=2.1.0 <3.0.0",
      "resolved": "https://registry.npmjs.org/liftoff/-/liftoff-2.3.0.tgz"
    },
    "livereload-js": {
      "version": "2.2.2",
      "from": "livereload-js@>=2.2.0 <3.0.0",
      "resolved": "https://registry.npmjs.org/livereload-js/-/livereload-js-2.2.2.tgz"
    },
    "load-json-file": {
      "version": "1.1.0",
      "from": "load-json-file@>=1.1.0 <2.0.0",
      "resolved": "https://registry.npmjs.org/load-json-file/-/load-json-file-1.1.0.tgz",
      "dependencies": {
        "strip-bom": {
          "version": "2.0.0",
          "from": "strip-bom@>=2.0.0 <3.0.0",
          "resolved": "https://registry.npmjs.org/strip-bom/-/strip-bom-2.0.0.tgz"
        }
      }
    },
    "loader-utils": {
      "version": "0.2.17",
      "from": "loader-utils@>=0.0.0 <1.0.0",
      "resolved": "https://registry.npmjs.org/loader-utils/-/loader-utils-0.2.17.tgz"
    },
    "lodash": {
      "version": "1.0.2",
      "from": "lodash@>=1.0.1 <1.1.0",
      "resolved": "https://registry.npmjs.org/lodash/-/lodash-1.0.2.tgz"
    },
    "lodash._baseclone": {
      "version": "4.5.7",
      "from": "lodash._baseclone@>=4.5.0 <4.6.0",
      "resolved": "https://registry.npmjs.org/lodash._baseclone/-/lodash._baseclone-4.5.7.tgz"
    },
    "lodash._basecopy": {
      "version": "3.0.1",
      "from": "lodash._basecopy@>=3.0.0 <4.0.0",
      "resolved": "https://registry.npmjs.org/lodash._basecopy/-/lodash._basecopy-3.0.1.tgz"
    },
    "lodash._basetostring": {
      "version": "3.0.1",
      "from": "lodash._basetostring@>=3.0.0 <4.0.0",
      "resolved": "https://registry.npmjs.org/lodash._basetostring/-/lodash._basetostring-3.0.1.tgz"
    },
    "lodash._basevalues": {
      "version": "3.0.0",
      "from": "lodash._basevalues@>=3.0.0 <4.0.0",
      "resolved": "https://registry.npmjs.org/lodash._basevalues/-/lodash._basevalues-3.0.0.tgz"
    },
    "lodash._escapehtmlchar": {
      "version": "2.4.1",
      "from": "lodash._escapehtmlchar@>=2.4.1 <2.5.0",
      "resolved": "https://registry.npmjs.org/lodash._escapehtmlchar/-/lodash._escapehtmlchar-2.4.1.tgz"
    },
    "lodash._escapestringchar": {
      "version": "2.4.1",
      "from": "lodash._escapestringchar@>=2.4.1 <2.5.0",
      "resolved": "https://registry.npmjs.org/lodash._escapestringchar/-/lodash._escapestringchar-2.4.1.tgz"
    },
    "lodash._getnative": {
      "version": "3.9.1",
      "from": "lodash._getnative@>=3.0.0 <4.0.0",
      "resolved": "https://registry.npmjs.org/lodash._getnative/-/lodash._getnative-3.9.1.tgz"
    },
    "lodash._htmlescapes": {
      "version": "2.4.1",
      "from": "lodash._htmlescapes@>=2.4.1 <2.5.0",
      "resolved": "https://registry.npmjs.org/lodash._htmlescapes/-/lodash._htmlescapes-2.4.1.tgz"
    },
    "lodash._isiterateecall": {
      "version": "3.0.9",
      "from": "lodash._isiterateecall@>=3.0.0 <4.0.0",
      "resolved": "https://registry.npmjs.org/lodash._isiterateecall/-/lodash._isiterateecall-3.0.9.tgz"
    },
    "lodash._isnative": {
      "version": "2.4.1",
      "from": "lodash._isnative@>=2.4.1 <2.5.0",
      "resolved": "https://registry.npmjs.org/lodash._isnative/-/lodash._isnative-2.4.1.tgz"
    },
    "lodash._objecttypes": {
      "version": "2.4.1",
      "from": "lodash._objecttypes@>=2.4.1 <2.5.0",
      "resolved": "https://registry.npmjs.org/lodash._objecttypes/-/lodash._objecttypes-2.4.1.tgz"
    },
    "lodash._reescape": {
      "version": "3.0.0",
      "from": "lodash._reescape@>=3.0.0 <4.0.0",
      "resolved": "https://registry.npmjs.org/lodash._reescape/-/lodash._reescape-3.0.0.tgz"
    },
    "lodash._reevaluate": {
      "version": "3.0.0",
      "from": "lodash._reevaluate@>=3.0.0 <4.0.0",
      "resolved": "https://registry.npmjs.org/lodash._reevaluate/-/lodash._reevaluate-3.0.0.tgz"
    },
    "lodash._reinterpolate": {
      "version": "3.0.0",
      "from": "lodash._reinterpolate@>=3.0.0 <4.0.0",
      "resolved": "https://registry.npmjs.org/lodash._reinterpolate/-/lodash._reinterpolate-3.0.0.tgz"
    },
    "lodash._reunescapedhtml": {
      "version": "2.4.1",
      "from": "lodash._reunescapedhtml@>=2.4.1 <2.5.0",
      "resolved": "https://registry.npmjs.org/lodash._reunescapedhtml/-/lodash._reunescapedhtml-2.4.1.tgz",
      "dependencies": {
        "lodash.keys": {
          "version": "2.4.1",
          "from": "lodash.keys@>=2.4.1 <2.5.0",
          "resolved": "https://registry.npmjs.org/lodash.keys/-/lodash.keys-2.4.1.tgz"
        }
      }
    },
    "lodash._root": {
      "version": "3.0.1",
      "from": "lodash._root@>=3.0.0 <4.0.0",
      "resolved": "https://registry.npmjs.org/lodash._root/-/lodash._root-3.0.1.tgz"
    },
    "lodash._shimkeys": {
      "version": "2.4.1",
      "from": "lodash._shimkeys@>=2.4.1 <2.5.0",
      "resolved": "https://registry.npmjs.org/lodash._shimkeys/-/lodash._shimkeys-2.4.1.tgz"
    },
    "lodash._stack": {
      "version": "4.1.3",
      "from": "lodash._stack@>=4.1.0 <4.2.0",
      "resolved": "https://registry.npmjs.org/lodash._stack/-/lodash._stack-4.1.3.tgz"
    },
    "lodash.assign": {
      "version": "4.2.0",
      "from": "lodash.assign@>=4.0.3 <5.0.0",
      "resolved": "https://registry.npmjs.org/lodash.assign/-/lodash.assign-4.2.0.tgz"
    },
    "lodash.assignwith": {
      "version": "4.2.0",
      "from": "lodash.assignwith@>=4.0.7 <5.0.0",
      "resolved": "https://registry.npmjs.org/lodash.assignwith/-/lodash.assignwith-4.2.0.tgz"
    },
    "lodash.clonedeep": {
      "version": "4.5.0",
      "from": "lodash.clonedeep@>=4.3.2 <5.0.0",
      "resolved": "https://registry.npmjs.org/lodash.clonedeep/-/lodash.clonedeep-4.5.0.tgz"
    },
    "lodash.defaults": {
      "version": "2.4.1",
      "from": "lodash.defaults@>=2.4.1 <2.5.0",
      "resolved": "https://registry.npmjs.org/lodash.defaults/-/lodash.defaults-2.4.1.tgz",
      "dependencies": {
        "lodash.keys": {
          "version": "2.4.1",
          "from": "lodash.keys@>=2.4.1 <2.5.0",
          "resolved": "https://registry.npmjs.org/lodash.keys/-/lodash.keys-2.4.1.tgz"
        }
      }
    },
    "lodash.escape": {
      "version": "3.2.0",
      "from": "lodash.escape@>=3.0.0 <4.0.0",
      "resolved": "https://registry.npmjs.org/lodash.escape/-/lodash.escape-3.2.0.tgz"
    },
    "lodash.get": {
      "version": "4.4.2",
      "from": "lodash.get@>=4.1.2 <5.0.0",
      "resolved": "https://registry.npmjs.org/lodash.get/-/lodash.get-4.4.2.tgz"
    },
    "lodash.isarguments": {
      "version": "3.1.0",
      "from": "lodash.isarguments@>=3.0.0 <4.0.0",
      "resolved": "https://registry.npmjs.org/lodash.isarguments/-/lodash.isarguments-3.1.0.tgz"
    },
    "lodash.isarray": {
      "version": "3.0.4",
      "from": "lodash.isarray@>=3.0.0 <4.0.0",
      "resolved": "https://registry.npmjs.org/lodash.isarray/-/lodash.isarray-3.0.4.tgz"
    },
    "lodash.isempty": {
      "version": "4.4.0",
      "from": "lodash.isempty@>=4.2.1 <5.0.0",
      "resolved": "https://registry.npmjs.org/lodash.isempty/-/lodash.isempty-4.4.0.tgz"
    },
    "lodash.isequal": {
      "version": "4.5.0",
      "from": "lodash.isequal@>=4.0.0 <5.0.0",
      "resolved": "https://registry.npmjs.org/lodash.isequal/-/lodash.isequal-4.5.0.tgz"
    },
    "lodash.isobject": {
      "version": "2.4.1",
      "from": "lodash.isobject@>=2.4.1 <2.5.0",
      "resolved": "https://registry.npmjs.org/lodash.isobject/-/lodash.isobject-2.4.1.tgz"
    },
    "lodash.isplainobject": {
      "version": "4.0.6",
      "from": "lodash.isplainobject@>=4.0.4 <5.0.0",
      "resolved": "https://registry.npmjs.org/lodash.isplainobject/-/lodash.isplainobject-4.0.6.tgz"
    },
    "lodash.isstring": {
      "version": "4.0.1",
      "from": "lodash.isstring@>=4.0.1 <5.0.0",
      "resolved": "https://registry.npmjs.org/lodash.isstring/-/lodash.isstring-4.0.1.tgz"
    },
    "lodash.keys": {
      "version": "3.1.2",
      "from": "lodash.keys@>=3.0.0 <4.0.0",
      "resolved": "https://registry.npmjs.org/lodash.keys/-/lodash.keys-3.1.2.tgz"
    },
    "lodash.keysin": {
      "version": "4.2.0",
      "from": "lodash.keysin@>=4.0.0 <5.0.0",
      "resolved": "https://registry.npmjs.org/lodash.keysin/-/lodash.keysin-4.2.0.tgz"
    },
    "lodash.mapvalues": {
      "version": "4.6.0",
      "from": "lodash.mapvalues@>=4.4.0 <5.0.0",
      "resolved": "https://registry.npmjs.org/lodash.mapvalues/-/lodash.mapvalues-4.6.0.tgz"
    },
    "lodash.merge": {
      "version": "4.3.5",
      "from": "lodash.merge@>=4.3.2 <4.4.0",
      "resolved": "https://registry.npmjs.org/lodash.merge/-/lodash.merge-4.3.5.tgz"
    },
    "lodash.mergewith": {
      "version": "4.6.0",
      "from": "lodash.mergewith@>=4.6.0 <5.0.0",
      "resolved": "https://registry.npmjs.org/lodash.mergewith/-/lodash.mergewith-4.6.0.tgz"
    },
    "lodash.pick": {
      "version": "4.4.0",
      "from": "lodash.pick@>=4.2.1 <5.0.0",
      "resolved": "https://registry.npmjs.org/lodash.pick/-/lodash.pick-4.4.0.tgz"
    },
    "lodash.rest": {
      "version": "4.0.5",
      "from": "lodash.rest@>=4.0.0 <5.0.0",
      "resolved": "https://registry.npmjs.org/lodash.rest/-/lodash.rest-4.0.5.tgz"
    },
    "lodash.restparam": {
      "version": "3.6.1",
      "from": "lodash.restparam@>=3.0.0 <4.0.0",
      "resolved": "https://registry.npmjs.org/lodash.restparam/-/lodash.restparam-3.6.1.tgz"
    },
    "lodash.template": {
      "version": "3.6.2",
      "from": "lodash.template@>=3.0.0 <4.0.0",
      "resolved": "https://registry.npmjs.org/lodash.template/-/lodash.template-3.6.2.tgz"
    },
    "lodash.templatesettings": {
      "version": "3.1.1",
      "from": "lodash.templatesettings@>=3.0.0 <4.0.0",
      "resolved": "https://registry.npmjs.org/lodash.templatesettings/-/lodash.templatesettings-3.1.1.tgz"
    },
    "lodash.values": {
      "version": "2.4.1",
      "from": "lodash.values@>=2.4.1 <2.5.0",
      "resolved": "https://registry.npmjs.org/lodash.values/-/lodash.values-2.4.1.tgz",
      "dependencies": {
        "lodash.keys": {
          "version": "2.4.1",
          "from": "lodash.keys@>=2.4.1 <2.5.0",
          "resolved": "https://registry.npmjs.org/lodash.keys/-/lodash.keys-2.4.1.tgz"
        }
      }
    },
    "log-symbols": {
      "version": "1.0.2",
      "from": "log-symbols@>=1.0.2 <2.0.0",
      "resolved": "https://registry.npmjs.org/log-symbols/-/log-symbols-1.0.2.tgz"
    },
    "log4js": {
      "version": "0.6.38",
      "from": "log4js@>=0.6.31 <0.7.0",
      "resolved": "https://registry.npmjs.org/log4js/-/log4js-0.6.38.tgz",
      "dependencies": {
        "readable-stream": {
          "version": "1.0.34",
          "from": "readable-stream@>=1.0.2 <1.1.0",
          "resolved": "https://registry.npmjs.org/readable-stream/-/readable-stream-1.0.34.tgz"
        },
        "semver": {
          "version": "4.3.6",
          "from": "semver@>=4.3.3 <4.4.0",
          "resolved": "https://registry.npmjs.org/semver/-/semver-4.3.6.tgz"
        }
      }
    },
    "lolex": {
      "version": "1.4.0",
      "from": "lolex@>=1.4.0 <1.5.0",
      "resolved": "https://registry.npmjs.org/lolex/-/lolex-1.4.0.tgz"
    },
    "longest": {
      "version": "1.0.1",
      "from": "longest@>=1.0.1 <2.0.0",
      "resolved": "https://registry.npmjs.org/longest/-/longest-1.0.1.tgz"
    },
    "loud-rejection": {
      "version": "1.6.0",
      "from": "loud-rejection@>=1.0.0 <2.0.0",
      "resolved": "https://registry.npmjs.org/loud-rejection/-/loud-rejection-1.6.0.tgz"
    },
    "lowercase-keys": {
      "version": "1.0.0",
      "from": "lowercase-keys@>=1.0.0 <2.0.0",
      "resolved": "https://registry.npmjs.org/lowercase-keys/-/lowercase-keys-1.0.0.tgz"
    },
    "lru-cache": {
      "version": "2.7.3",
      "from": "lru-cache@>=2.0.0 <3.0.0",
      "resolved": "https://registry.npmjs.org/lru-cache/-/lru-cache-2.7.3.tgz"
    },
    "map-cache": {
      "version": "0.2.2",
      "from": "map-cache@>=0.2.0 <0.3.0",
      "resolved": "https://registry.npmjs.org/map-cache/-/map-cache-0.2.2.tgz"
    },
    "map-obj": {
      "version": "1.0.1",
      "from": "map-obj@>=1.0.1 <2.0.0",
      "resolved": "https://registry.npmjs.org/map-obj/-/map-obj-1.0.1.tgz"
    },
    "map-stream": {
      "version": "0.0.7",
      "from": "map-stream@>=0.0.3 <0.1.0",
      "resolved": "https://registry.npmjs.org/map-stream/-/map-stream-0.0.7.tgz"
    },
    "md5": {
      "version": "2.2.1",
      "from": "md5@>=2.2.1 <2.3.0",
      "resolved": "https://registry.npmjs.org/md5/-/md5-2.2.1.tgz"
    },
    "media-typer": {
      "version": "0.3.0",
      "from": "media-typer@0.3.0",
      "resolved": "https://registry.npmjs.org/media-typer/-/media-typer-0.3.0.tgz"
    },
    "memory-fs": {
      "version": "0.4.1",
      "from": "memory-fs@>=0.4.1 <0.5.0",
      "resolved": "https://registry.npmjs.org/memory-fs/-/memory-fs-0.4.1.tgz",
      "dependencies": {
        "isarray": {
          "version": "1.0.0",
          "from": "isarray@>=1.0.0 <1.1.0",
          "resolved": "https://registry.npmjs.org/isarray/-/isarray-1.0.0.tgz"
        },
        "readable-stream": {
          "version": "2.2.9",
          "from": "readable-stream@>=2.0.1 <3.0.0",
          "resolved": "https://registry.npmjs.org/readable-stream/-/readable-stream-2.2.9.tgz"
        },
        "string_decoder": {
          "version": "1.0.0",
          "from": "string_decoder@>=1.0.0 <1.1.0",
          "resolved": "https://registry.npmjs.org/string_decoder/-/string_decoder-1.0.0.tgz"
        }
      }
    },
    "meow": {
      "version": "3.7.0",
      "from": "meow@>=3.3.0 <4.0.0",
      "resolved": "https://registry.npmjs.org/meow/-/meow-3.7.0.tgz"
    },
    "merge-descriptors": {
      "version": "1.0.1",
      "from": "merge-descriptors@1.0.1",
      "resolved": "https://registry.npmjs.org/merge-descriptors/-/merge-descriptors-1.0.1.tgz"
    },
    "merge-stream": {
      "version": "1.0.1",
      "from": "merge-stream@>=1.0.0 <2.0.0",
      "resolved": "https://registry.npmjs.org/merge-stream/-/merge-stream-1.0.1.tgz",
      "dependencies": {
        "isarray": {
          "version": "1.0.0",
          "from": "isarray@>=1.0.0 <1.1.0",
          "resolved": "https://registry.npmjs.org/isarray/-/isarray-1.0.0.tgz"
        },
        "readable-stream": {
          "version": "2.2.9",
          "from": "readable-stream@>=2.0.1 <3.0.0",
          "resolved": "https://registry.npmjs.org/readable-stream/-/readable-stream-2.2.9.tgz"
        },
        "string_decoder": {
          "version": "1.0.0",
          "from": "string_decoder@>=1.0.0 <1.1.0",
          "resolved": "https://registry.npmjs.org/string_decoder/-/string_decoder-1.0.0.tgz"
        }
      }
    },
    "merge2": {
      "version": "1.0.3",
      "from": "merge2@>=1.0.2 <1.1.0",
      "resolved": "https://registry.npmjs.org/merge2/-/merge2-1.0.3.tgz"
    },
    "method-override": {
      "version": "2.3.8",
      "from": "method-override@>=2.3.5 <2.4.0",
      "resolved": "https://registry.npmjs.org/method-override/-/method-override-2.3.8.tgz",
      "dependencies": {
        "debug": {
          "version": "2.6.3",
          "from": "debug@2.6.3",
          "resolved": "https://registry.npmjs.org/debug/-/debug-2.6.3.tgz"
        },
        "ms": {
          "version": "0.7.2",
          "from": "ms@0.7.2",
          "resolved": "https://registry.npmjs.org/ms/-/ms-0.7.2.tgz"
        }
      }
    },
    "methods": {
      "version": "1.1.2",
      "from": "methods@>=1.1.2 <1.2.0",
      "resolved": "https://registry.npmjs.org/methods/-/methods-1.1.2.tgz"
    },
    "micromatch": {
      "version": "2.3.11",
      "from": "micromatch@>=2.3.7 <3.0.0",
      "resolved": "https://registry.npmjs.org/micromatch/-/micromatch-2.3.11.tgz"
    },
    "mime": {
      "version": "1.3.4",
      "from": "mime@>=1.3.4 <2.0.0",
      "resolved": "https://registry.npmjs.org/mime/-/mime-1.3.4.tgz"
    },
    "mime-db": {
      "version": "1.27.0",
      "from": "mime-db@>=1.27.0 <1.28.0",
      "resolved": "https://registry.npmjs.org/mime-db/-/mime-db-1.27.0.tgz"
    },
    "mime-types": {
      "version": "2.1.15",
      "from": "mime-types@>=2.1.7 <2.2.0",
      "resolved": "https://registry.npmjs.org/mime-types/-/mime-types-2.1.15.tgz"
    },
    "minimatch": {
      "version": "3.0.3",
      "from": "minimatch@>=3.0.2 <4.0.0",
      "resolved": "https://registry.npmjs.org/minimatch/-/minimatch-3.0.3.tgz"
    },
    "minimist": {
      "version": "1.2.0",
      "from": "minimist@>=1.1.0 <2.0.0",
      "resolved": "https://registry.npmjs.org/minimist/-/minimist-1.2.0.tgz"
    },
    "mkdirp": {
      "version": "0.5.1",
      "from": "mkdirp@>=0.5.0 <0.6.0",
      "resolved": "https://registry.npmjs.org/mkdirp/-/mkdirp-0.5.1.tgz",
      "dependencies": {
        "minimist": {
          "version": "0.0.8",
          "from": "minimist@0.0.8",
          "resolved": "https://registry.npmjs.org/minimist/-/minimist-0.0.8.tgz"
        }
      }
    },
    "mocha": {
      "version": "2.5.3",
      "from": "mocha@>=2.5.3 <2.6.0",
      "resolved": "https://registry.npmjs.org/mocha/-/mocha-2.5.3.tgz",
      "dependencies": {
        "commander": {
          "version": "2.3.0",
          "from": "commander@2.3.0",
          "resolved": "https://registry.npmjs.org/commander/-/commander-2.3.0.tgz"
        },
        "escape-string-regexp": {
          "version": "1.0.2",
          "from": "escape-string-regexp@1.0.2",
          "resolved": "https://registry.npmjs.org/escape-string-regexp/-/escape-string-regexp-1.0.2.tgz"
        },
        "glob": {
          "version": "3.2.11",
          "from": "glob@3.2.11",
          "resolved": "https://registry.npmjs.org/glob/-/glob-3.2.11.tgz"
        },
        "minimatch": {
          "version": "0.3.0",
          "from": "minimatch@>=0.3.0 <0.4.0",
          "resolved": "https://registry.npmjs.org/minimatch/-/minimatch-0.3.0.tgz"
        },
        "supports-color": {
          "version": "1.2.0",
          "from": "supports-color@1.2.0",
          "resolved": "https://registry.npmjs.org/supports-color/-/supports-color-1.2.0.tgz"
        }
      }
    },
    "mocha-clean": {
      "version": "0.4.0",
      "from": "mocha-clean@>=0.4.0 <0.5.0",
      "resolved": "https://registry.npmjs.org/mocha-clean/-/mocha-clean-0.4.0.tgz"
    },
    "morgan": {
      "version": "1.6.1",
      "from": "morgan@>=1.6.1 <1.7.0",
      "resolved": "https://registry.npmjs.org/morgan/-/morgan-1.6.1.tgz",
      "dependencies": {
        "depd": {
          "version": "1.0.1",
          "from": "depd@>=1.0.1 <1.1.0",
          "resolved": "https://registry.npmjs.org/depd/-/depd-1.0.1.tgz"
        }
      }
    },
    "ms": {
      "version": "0.7.1",
      "from": "ms@0.7.1",
      "resolved": "https://registry.npmjs.org/ms/-/ms-0.7.1.tgz"
    },
    "multiparty": {
      "version": "3.3.2",
      "from": "multiparty@3.3.2",
      "resolved": "https://registry.npmjs.org/multiparty/-/multiparty-3.3.2.tgz"
    },
    "multipipe": {
      "version": "0.1.2",
      "from": "multipipe@>=0.1.2 <0.2.0",
      "resolved": "https://registry.npmjs.org/multipipe/-/multipipe-0.1.2.tgz"
    },
    "mute-stream": {
      "version": "0.0.7",
      "from": "mute-stream@>=0.0.4 <0.1.0",
      "resolved": "https://registry.npmjs.org/mute-stream/-/mute-stream-0.0.7.tgz"
    },
    "nan": {
      "version": "2.6.2",
      "from": "nan@>=2.3.2 <3.0.0",
      "resolved": "https://registry.npmjs.org/nan/-/nan-2.6.2.tgz"
    },
    "natives": {
      "version": "1.1.0",
      "from": "natives@>=1.1.0 <2.0.0",
      "resolved": "https://registry.npmjs.org/natives/-/natives-1.1.0.tgz"
    },
    "negotiator": {
      "version": "0.6.1",
      "from": "negotiator@0.6.1",
      "resolved": "https://registry.npmjs.org/negotiator/-/negotiator-0.6.1.tgz"
    },
    "node-forge": {
      "version": "0.6.49",
      "from": "node-forge@>=0.6.42 <0.7.0",
      "resolved": "https://registry.npmjs.org/node-forge/-/node-forge-0.6.49.tgz"
    },
    "node-gyp": {
      "version": "3.6.0",
      "from": "node-gyp@>=3.3.1 <4.0.0",
      "resolved": "https://registry.npmjs.org/node-gyp/-/node-gyp-3.6.0.tgz"
    },
    "node-libs-browser": {
      "version": "0.6.0",
      "from": "node-libs-browser@>=0.6.0 <0.7.0",
      "resolved": "https://registry.npmjs.org/node-libs-browser/-/node-libs-browser-0.6.0.tgz"
    },
    "node-notifier": {
      "version": "5.0.2",
      "from": "node-notifier@>=5.0.2 <5.1.0",
      "resolved": "https://registry.npmjs.org/node-notifier/-/node-notifier-5.0.2.tgz"
    },
    "node-sass": {
      "version": "4.5.2",
      "from": "node-sass@>=4.2.0 <5.0.0",
      "resolved": "https://registry.npmjs.org/node-sass/-/node-sass-4.5.2.tgz",
      "dependencies": {
        "gaze": {
          "version": "1.1.2",
          "from": "gaze@>=1.0.0 <2.0.0",
          "resolved": "https://registry.npmjs.org/gaze/-/gaze-1.1.2.tgz"
        },
        "globule": {
          "version": "1.1.0",
          "from": "globule@>=1.0.0 <2.0.0",
          "resolved": "https://registry.npmjs.org/globule/-/globule-1.1.0.tgz"
        },
        "lodash": {
          "version": "4.16.6",
          "from": "lodash@>=4.16.4 <4.17.0",
          "resolved": "https://registry.npmjs.org/lodash/-/lodash-4.16.6.tgz"
        }
      }
    },
    "node.extend": {
      "version": "1.1.6",
      "from": "node.extend@>=1.0.10 <2.0.0",
      "resolved": "https://registry.npmjs.org/node.extend/-/node.extend-1.1.6.tgz"
    },
    "nopt": {
      "version": "3.0.6",
      "from": "nopt@>=3.0.0 <4.0.0",
      "resolved": "https://registry.npmjs.org/nopt/-/nopt-3.0.6.tgz"
    },
    "normalize-package-data": {
      "version": "2.3.6",
      "from": "normalize-package-data@>=2.3.2 <3.0.0",
      "resolved": "https://registry.npmjs.org/normalize-package-data/-/normalize-package-data-2.3.6.tgz"
    },
    "normalize-path": {
      "version": "2.1.1",
      "from": "normalize-path@>=2.0.1 <3.0.0",
      "resolved": "https://registry.npmjs.org/normalize-path/-/normalize-path-2.1.1.tgz"
    },
    "normalize-range": {
      "version": "0.1.2",
      "from": "normalize-range@>=0.1.2 <0.2.0",
      "resolved": "https://registry.npmjs.org/normalize-range/-/normalize-range-0.1.2.tgz"
    },
    "npm-run-path": {
      "version": "1.0.0",
      "from": "npm-run-path@>=1.0.0 <2.0.0",
      "resolved": "https://registry.npmjs.org/npm-run-path/-/npm-run-path-1.0.0.tgz"
    },
    "npmlog": {
      "version": "4.0.2",
      "from": "npmlog@>=4.0.0 <5.0.0",
      "resolved": "https://registry.npmjs.org/npmlog/-/npmlog-4.0.2.tgz"
    },
    "num2fraction": {
      "version": "1.2.2",
      "from": "num2fraction@>=1.2.2 <2.0.0",
      "resolved": "https://registry.npmjs.org/num2fraction/-/num2fraction-1.2.2.tgz"
    },
    "number-is-nan": {
      "version": "1.0.1",
      "from": "number-is-nan@>=1.0.0 <2.0.0",
      "resolved": "https://registry.npmjs.org/number-is-nan/-/number-is-nan-1.0.1.tgz"
    },
    "oauth-sign": {
      "version": "0.8.2",
      "from": "oauth-sign@>=0.8.1 <0.9.0",
      "resolved": "https://registry.npmjs.org/oauth-sign/-/oauth-sign-0.8.2.tgz"
    },
    "object-assign": {
      "version": "4.1.1",
      "from": "object-assign@>=4.1.0 <4.2.0",
      "resolved": "https://registry.npmjs.org/object-assign/-/object-assign-4.1.1.tgz"
    },
    "object-component": {
      "version": "0.0.3",
      "from": "object-component@0.0.3",
      "resolved": "https://registry.npmjs.org/object-component/-/object-component-0.0.3.tgz"
    },
    "object-keys": {
      "version": "0.4.0",
      "from": "object-keys@>=0.4.0 <0.5.0",
      "resolved": "https://registry.npmjs.org/object-keys/-/object-keys-0.4.0.tgz"
    },
    "object.omit": {
      "version": "2.0.1",
      "from": "object.omit@>=2.0.0 <3.0.0",
      "resolved": "https://registry.npmjs.org/object.omit/-/object.omit-2.0.1.tgz"
    },
    "object.pick": {
      "version": "1.2.0",
      "from": "object.pick@>=1.1.1 <2.0.0",
      "resolved": "https://registry.npmjs.org/object.pick/-/object.pick-1.2.0.tgz"
    },
    "on-finished": {
      "version": "2.3.0",
      "from": "on-finished@>=2.3.0 <2.4.0",
      "resolved": "https://registry.npmjs.org/on-finished/-/on-finished-2.3.0.tgz"
    },
    "on-headers": {
      "version": "1.0.1",
      "from": "on-headers@>=1.0.0 <1.1.0",
      "resolved": "https://registry.npmjs.org/on-headers/-/on-headers-1.0.1.tgz"
    },
    "once": {
      "version": "1.4.0",
      "from": "once@>=1.3.0 <2.0.0",
      "resolved": "https://registry.npmjs.org/once/-/once-1.4.0.tgz"
    },
    "onetime": {
      "version": "1.1.0",
      "from": "onetime@>=1.0.0 <2.0.0",
      "resolved": "https://registry.npmjs.org/onetime/-/onetime-1.1.0.tgz"
    },
    "open": {
      "version": "0.0.5",
      "from": "open@0.0.5",
      "resolved": "https://registry.npmjs.org/open/-/open-0.0.5.tgz"
    },
    "optimist": {
      "version": "0.6.1",
      "from": "optimist@>=0.6.1 <0.7.0",
      "resolved": "https://registry.npmjs.org/optimist/-/optimist-0.6.1.tgz",
      "dependencies": {
        "minimist": {
          "version": "0.0.10",
          "from": "minimist@>=0.0.1 <0.1.0",
          "resolved": "https://registry.npmjs.org/minimist/-/minimist-0.0.10.tgz"
        },
        "wordwrap": {
          "version": "0.0.3",
          "from": "wordwrap@>=0.0.2 <0.1.0",
          "resolved": "https://registry.npmjs.org/wordwrap/-/wordwrap-0.0.3.tgz"
        }
      }
    },
    "optionator": {
      "version": "0.8.2",
      "from": "optionator@>=0.8.1 <0.9.0",
      "resolved": "https://registry.npmjs.org/optionator/-/optionator-0.8.2.tgz"
    },
    "options": {
      "version": "0.0.6",
      "from": "options@>=0.0.5",
      "resolved": "https://registry.npmjs.org/options/-/options-0.0.6.tgz"
    },
    "orchestrator": {
      "version": "0.3.8",
      "from": "orchestrator@>=0.3.0 <0.4.0",
      "resolved": "https://registry.npmjs.org/orchestrator/-/orchestrator-0.3.8.tgz",
      "dependencies": {
        "end-of-stream": {
          "version": "0.1.5",
          "from": "end-of-stream@>=0.1.5 <0.2.0",
          "resolved": "https://registry.npmjs.org/end-of-stream/-/end-of-stream-0.1.5.tgz"
        },
        "once": {
          "version": "1.3.3",
          "from": "once@>=1.3.0 <1.4.0",
          "resolved": "https://registry.npmjs.org/once/-/once-1.3.3.tgz"
        }
      }
    },
    "ordered-read-streams": {
      "version": "0.1.0",
      "from": "ordered-read-streams@>=0.1.0 <0.2.0",
      "resolved": "https://registry.npmjs.org/ordered-read-streams/-/ordered-read-streams-0.1.0.tgz"
    },
    "os-browserify": {
      "version": "0.1.2",
      "from": "os-browserify@>=0.1.2 <0.2.0",
      "resolved": "https://registry.npmjs.org/os-browserify/-/os-browserify-0.1.2.tgz"
    },
    "os-homedir": {
      "version": "1.0.2",
      "from": "os-homedir@>=1.0.1 <2.0.0",
      "resolved": "https://registry.npmjs.org/os-homedir/-/os-homedir-1.0.2.tgz"
    },
    "os-locale": {
      "version": "1.4.0",
      "from": "os-locale@>=1.4.0 <2.0.0",
      "resolved": "https://registry.npmjs.org/os-locale/-/os-locale-1.4.0.tgz"
    },
    "os-shim": {
      "version": "0.1.3",
      "from": "os-shim@>=0.1.2 <0.2.0",
      "resolved": "https://registry.npmjs.org/os-shim/-/os-shim-0.1.3.tgz"
    },
    "os-tmpdir": {
      "version": "1.0.2",
      "from": "os-tmpdir@>=1.0.0 <2.0.0",
      "resolved": "https://registry.npmjs.org/os-tmpdir/-/os-tmpdir-1.0.2.tgz"
    },
    "osenv": {
      "version": "0.1.4",
      "from": "osenv@>=0.0.0 <1.0.0",
      "resolved": "https://registry.npmjs.org/osenv/-/osenv-0.1.4.tgz"
    },
    "package-json": {
      "version": "4.0.0",
      "from": "package-json@>=4.0.0 <5.0.0",
      "resolved": "https://registry.npmjs.org/package-json/-/package-json-4.0.0.tgz"
    },
    "pako": {
      "version": "0.2.9",
      "from": "pako@>=0.2.0 <0.3.0",
      "resolved": "https://registry.npmjs.org/pako/-/pako-0.2.9.tgz"
    },
    "parse-filepath": {
      "version": "1.0.1",
      "from": "parse-filepath@>=1.0.1 <2.0.0",
      "resolved": "https://registry.npmjs.org/parse-filepath/-/parse-filepath-1.0.1.tgz"
    },
    "parse-glob": {
      "version": "3.0.4",
      "from": "parse-glob@>=3.0.4 <4.0.0",
      "resolved": "https://registry.npmjs.org/parse-glob/-/parse-glob-3.0.4.tgz"
    },
    "parse-json": {
      "version": "2.2.0",
      "from": "parse-json@>=2.2.0 <3.0.0",
      "resolved": "https://registry.npmjs.org/parse-json/-/parse-json-2.2.0.tgz"
    },
    "parse-passwd": {
      "version": "1.0.0",
      "from": "parse-passwd@>=1.0.0 <2.0.0",
      "resolved": "https://registry.npmjs.org/parse-passwd/-/parse-passwd-1.0.0.tgz"
    },
    "parsejson": {
      "version": "0.0.3",
      "from": "parsejson@0.0.3",
      "resolved": "https://registry.npmjs.org/parsejson/-/parsejson-0.0.3.tgz"
    },
    "parseqs": {
      "version": "0.0.5",
      "from": "parseqs@0.0.5",
      "resolved": "https://registry.npmjs.org/parseqs/-/parseqs-0.0.5.tgz"
    },
    "parseuri": {
      "version": "0.0.5",
      "from": "parseuri@0.0.5",
      "resolved": "https://registry.npmjs.org/parseuri/-/parseuri-0.0.5.tgz"
    },
    "parseurl": {
      "version": "1.3.1",
      "from": "parseurl@>=1.3.1 <1.4.0",
      "resolved": "https://registry.npmjs.org/parseurl/-/parseurl-1.3.1.tgz"
    },
    "path-browserify": {
      "version": "0.0.0",
      "from": "path-browserify@0.0.0",
      "resolved": "https://registry.npmjs.org/path-browserify/-/path-browserify-0.0.0.tgz"
    },
    "path-dirname": {
      "version": "1.0.2",
      "from": "path-dirname@>=1.0.0 <2.0.0",
      "resolved": "https://registry.npmjs.org/path-dirname/-/path-dirname-1.0.2.tgz"
    },
    "path-exists": {
      "version": "2.1.0",
      "from": "path-exists@>=2.0.0 <3.0.0",
      "resolved": "https://registry.npmjs.org/path-exists/-/path-exists-2.1.0.tgz"
    },
    "path-is-absolute": {
      "version": "1.0.1",
      "from": "path-is-absolute@>=1.0.0 <2.0.0",
      "resolved": "https://registry.npmjs.org/path-is-absolute/-/path-is-absolute-1.0.1.tgz"
    },
    "path-is-inside": {
      "version": "1.0.2",
      "from": "path-is-inside@>=1.0.1 <2.0.0",
      "resolved": "https://registry.npmjs.org/path-is-inside/-/path-is-inside-1.0.2.tgz"
    },
    "path-key": {
      "version": "1.0.0",
      "from": "path-key@>=1.0.0 <2.0.0",
      "resolved": "https://registry.npmjs.org/path-key/-/path-key-1.0.0.tgz"
    },
    "path-parse": {
      "version": "1.0.5",
      "from": "path-parse@>=1.0.5 <2.0.0",
      "resolved": "https://registry.npmjs.org/path-parse/-/path-parse-1.0.5.tgz"
    },
    "path-root": {
      "version": "0.1.1",
      "from": "path-root@>=0.1.1 <0.2.0",
      "resolved": "https://registry.npmjs.org/path-root/-/path-root-0.1.1.tgz"
    },
    "path-root-regex": {
      "version": "0.1.2",
      "from": "path-root-regex@>=0.1.0 <0.2.0",
      "resolved": "https://registry.npmjs.org/path-root-regex/-/path-root-regex-0.1.2.tgz"
    },
    "path-to-regexp": {
      "version": "0.1.7",
      "from": "path-to-regexp@0.1.7",
      "resolved": "https://registry.npmjs.org/path-to-regexp/-/path-to-regexp-0.1.7.tgz"
    },
    "path-type": {
      "version": "1.1.0",
      "from": "path-type@>=1.0.0 <2.0.0",
      "resolved": "https://registry.npmjs.org/path-type/-/path-type-1.1.0.tgz"
    },
    "pause": {
      "version": "0.1.0",
      "from": "pause@0.1.0",
      "resolved": "https://registry.npmjs.org/pause/-/pause-0.1.0.tgz"
    },
    "pause-stream": {
      "version": "0.0.11",
      "from": "pause-stream@0.0.11",
      "resolved": "https://registry.npmjs.org/pause-stream/-/pause-stream-0.0.11.tgz"
    },
    "pbkdf2-compat": {
      "version": "2.0.1",
      "from": "pbkdf2-compat@2.0.1",
      "resolved": "https://registry.npmjs.org/pbkdf2-compat/-/pbkdf2-compat-2.0.1.tgz"
    },
    "pend": {
      "version": "1.2.0",
      "from": "pend@>=1.2.0 <1.3.0",
      "resolved": "https://registry.npmjs.org/pend/-/pend-1.2.0.tgz"
    },
    "performance-now": {
      "version": "0.2.0",
      "from": "performance-now@>=0.2.0 <0.3.0",
      "resolved": "https://registry.npmjs.org/performance-now/-/performance-now-0.2.0.tgz"
    },
    "phantomjs-polyfill": {
      "version": "0.0.2",
      "from": "phantomjs-polyfill@>=0.0.2 <0.1.0",
      "resolved": "https://registry.npmjs.org/phantomjs-polyfill/-/phantomjs-polyfill-0.0.2.tgz"
    },
    "phantomjs-prebuilt": {
      "version": "2.1.14",
      "from": "phantomjs-prebuilt@>=2.1.6 <2.2.0",
      "resolved": "https://registry.npmjs.org/phantomjs-prebuilt/-/phantomjs-prebuilt-2.1.14.tgz",
      "dependencies": {
        "caseless": {
          "version": "0.11.0",
          "from": "caseless@>=0.11.0 <0.12.0",
          "resolved": "https://registry.npmjs.org/caseless/-/caseless-0.11.0.tgz"
        },
        "es6-promise": {
          "version": "4.0.5",
          "from": "es6-promise@>=4.0.3 <4.1.0",
          "resolved": "https://registry.npmjs.org/es6-promise/-/es6-promise-4.0.5.tgz"
        },
        "fs-extra": {
          "version": "1.0.0",
          "from": "fs-extra@>=1.0.0 <1.1.0",
          "resolved": "https://registry.npmjs.org/fs-extra/-/fs-extra-1.0.0.tgz"
        },
        "har-validator": {
          "version": "2.0.6",
          "from": "har-validator@>=2.0.6 <2.1.0",
          "resolved": "https://registry.npmjs.org/har-validator/-/har-validator-2.0.6.tgz"
        },
        "qs": {
          "version": "6.3.2",
          "from": "qs@>=6.3.0 <6.4.0",
          "resolved": "https://registry.npmjs.org/qs/-/qs-6.3.2.tgz"
        },
        "request": {
          "version": "2.79.0",
          "from": "request@>=2.79.0 <2.80.0",
          "resolved": "https://registry.npmjs.org/request/-/request-2.79.0.tgz"
        },
        "tunnel-agent": {
          "version": "0.4.3",
          "from": "tunnel-agent@>=0.4.1 <0.5.0",
          "resolved": "https://registry.npmjs.org/tunnel-agent/-/tunnel-agent-0.4.3.tgz"
        }
      }
    },
    "pidof": {
      "version": "1.0.2",
      "from": "pidof@>=1.0.2 <1.1.0",
      "resolved": "https://registry.npmjs.org/pidof/-/pidof-1.0.2.tgz"
    },
    "pify": {
      "version": "2.3.0",
      "from": "pify@>=2.0.0 <3.0.0",
      "resolved": "https://registry.npmjs.org/pify/-/pify-2.3.0.tgz"
    },
    "pinkie": {
      "version": "2.0.4",
      "from": "pinkie@>=2.0.0 <3.0.0",
      "resolved": "https://registry.npmjs.org/pinkie/-/pinkie-2.0.4.tgz"
    },
    "pinkie-promise": {
      "version": "2.0.1",
      "from": "pinkie-promise@>=2.0.0 <3.0.0",
      "resolved": "https://registry.npmjs.org/pinkie-promise/-/pinkie-promise-2.0.1.tgz"
    },
    "pkg-conf": {
      "version": "1.1.3",
      "from": "pkg-conf@>=1.1.2 <2.0.0",
      "resolved": "https://registry.npmjs.org/pkg-conf/-/pkg-conf-1.1.3.tgz"
    },
    "plur": {
      "version": "2.1.2",
      "from": "plur@>=2.1.0 <3.0.0",
      "resolved": "https://registry.npmjs.org/plur/-/plur-2.1.2.tgz"
    },
    "postcss": {
      "version": "5.2.17",
      "from": "postcss@>=5.0.21 <6.0.0",
      "resolved": "https://registry.npmjs.org/postcss/-/postcss-5.2.17.tgz",
      "dependencies": {
        "source-map": {
          "version": "0.5.6",
          "from": "source-map@>=0.5.6 <0.6.0",
          "resolved": "https://registry.npmjs.org/source-map/-/source-map-0.5.6.tgz"
        },
        "supports-color": {
          "version": "3.2.3",
          "from": "supports-color@>=3.2.3 <4.0.0",
          "resolved": "https://registry.npmjs.org/supports-color/-/supports-color-3.2.3.tgz"
        }
      }
    },
    "postcss-load-config": {
      "version": "1.2.0",
      "from": "postcss-load-config@>=1.1.0 <2.0.0",
      "resolved": "https://registry.npmjs.org/postcss-load-config/-/postcss-load-config-1.2.0.tgz"
    },
    "postcss-load-options": {
      "version": "1.2.0",
      "from": "postcss-load-options@>=1.2.0 <2.0.0",
      "resolved": "https://registry.npmjs.org/postcss-load-options/-/postcss-load-options-1.2.0.tgz"
    },
    "postcss-load-plugins": {
      "version": "2.3.0",
      "from": "postcss-load-plugins@>=2.3.0 <3.0.0",
      "resolved": "https://registry.npmjs.org/postcss-load-plugins/-/postcss-load-plugins-2.3.0.tgz"
    },
    "postcss-modules": {
      "version": "0.6.4",
      "from": "postcss-modules@>=0.6.4 <0.7.0",
      "resolved": "https://registry.npmjs.org/postcss-modules/-/postcss-modules-0.6.4.tgz"
    },
    "postcss-modules-extract-imports": {
      "version": "1.0.0",
      "from": "postcss-modules-extract-imports@1.0.0",
      "resolved": "https://registry.npmjs.org/postcss-modules-extract-imports/-/postcss-modules-extract-imports-1.0.0.tgz"
    },
    "postcss-modules-local-by-default": {
      "version": "1.1.1",
      "from": "postcss-modules-local-by-default@1.1.1",
      "resolved": "https://registry.npmjs.org/postcss-modules-local-by-default/-/postcss-modules-local-by-default-1.1.1.tgz"
    },
    "postcss-modules-scope": {
      "version": "1.0.2",
      "from": "postcss-modules-scope@1.0.2",
      "resolved": "https://registry.npmjs.org/postcss-modules-scope/-/postcss-modules-scope-1.0.2.tgz"
    },
    "postcss-modules-values": {
      "version": "1.2.2",
      "from": "postcss-modules-values@1.2.2",
      "resolved": "https://registry.npmjs.org/postcss-modules-values/-/postcss-modules-values-1.2.2.tgz"
    },
    "postcss-value-parser": {
      "version": "3.3.0",
      "from": "postcss-value-parser@>=3.2.3 <4.0.0",
      "resolved": "https://registry.npmjs.org/postcss-value-parser/-/postcss-value-parser-3.3.0.tgz"
    },
    "prelude-ls": {
      "version": "1.1.2",
      "from": "prelude-ls@>=1.1.2 <1.2.0",
      "resolved": "https://registry.npmjs.org/prelude-ls/-/prelude-ls-1.1.2.tgz"
    },
    "prepend-http": {
      "version": "1.0.4",
      "from": "prepend-http@>=1.0.1 <2.0.0",
      "resolved": "https://registry.npmjs.org/prepend-http/-/prepend-http-1.0.4.tgz"
    },
    "preserve": {
      "version": "0.2.0",
      "from": "preserve@>=0.2.0 <0.3.0",
      "resolved": "https://registry.npmjs.org/preserve/-/preserve-0.2.0.tgz"
    },
    "pretty-hrtime": {
      "version": "1.0.3",
      "from": "pretty-hrtime@>=1.0.2 <1.1.0",
      "resolved": "https://registry.npmjs.org/pretty-hrtime/-/pretty-hrtime-1.0.3.tgz"
    },
    "process": {
      "version": "0.11.9",
      "from": "process@>=0.11.0 <0.12.0",
      "resolved": "https://registry.npmjs.org/process/-/process-0.11.9.tgz"
    },
    "process-nextick-args": {
      "version": "1.0.7",
      "from": "process-nextick-args@>=1.0.6 <1.1.0",
      "resolved": "https://registry.npmjs.org/process-nextick-args/-/process-nextick-args-1.0.7.tgz"
    },
    "progress": {
      "version": "1.1.8",
      "from": "progress@>=1.1.8 <1.2.0",
      "resolved": "https://registry.npmjs.org/progress/-/progress-1.1.8.tgz"
    },
    "proxy-addr": {
      "version": "1.1.4",
      "from": "proxy-addr@>=1.1.3 <1.2.0",
      "resolved": "https://registry.npmjs.org/proxy-addr/-/proxy-addr-1.1.4.tgz"
    },
    "prr": {
      "version": "0.0.0",
      "from": "prr@>=0.0.0 <0.1.0",
      "resolved": "https://registry.npmjs.org/prr/-/prr-0.0.0.tgz"
    },
    "pseudomap": {
      "version": "1.0.2",
      "from": "pseudomap@>=1.0.1 <2.0.0",
      "resolved": "https://registry.npmjs.org/pseudomap/-/pseudomap-1.0.2.tgz"
    },
    "punycode": {
      "version": "1.4.1",
      "from": "punycode@>=1.4.1 <2.0.0",
      "resolved": "https://registry.npmjs.org/punycode/-/punycode-1.4.1.tgz"
    },
    "qs": {
      "version": "6.4.0",
      "from": "qs@>=6.4.0 <6.5.0",
      "resolved": "https://registry.npmjs.org/qs/-/qs-6.4.0.tgz"
    },
    "querystring": {
      "version": "0.2.0",
      "from": "querystring@0.2.0",
      "resolved": "https://registry.npmjs.org/querystring/-/querystring-0.2.0.tgz"
    },
    "querystring-es3": {
      "version": "0.2.1",
      "from": "querystring-es3@>=0.2.0 <0.3.0",
      "resolved": "https://registry.npmjs.org/querystring-es3/-/querystring-es3-0.2.1.tgz"
    },
    "random-bytes": {
      "version": "1.0.0",
      "from": "random-bytes@>=1.0.0 <1.1.0",
      "resolved": "https://registry.npmjs.org/random-bytes/-/random-bytes-1.0.0.tgz"
    },
    "randomatic": {
      "version": "1.1.6",
      "from": "randomatic@>=1.1.3 <2.0.0",
      "resolved": "https://registry.npmjs.org/randomatic/-/randomatic-1.1.6.tgz"
    },
    "range-parser": {
      "version": "1.2.0",
      "from": "range-parser@>=1.0.3 <2.0.0",
      "resolved": "https://registry.npmjs.org/range-parser/-/range-parser-1.2.0.tgz"
    },
    "raw-body": {
      "version": "2.2.0",
      "from": "raw-body@>=2.2.0 <2.3.0",
      "resolved": "https://registry.npmjs.org/raw-body/-/raw-body-2.2.0.tgz"
    },
    "rc": {
      "version": "1.2.1",
      "from": "rc@>=1.1.6 <2.0.0",
      "resolved": "https://registry.npmjs.org/rc/-/rc-1.2.1.tgz"
    },
    "read": {
      "version": "1.0.7",
      "from": "read@>=1.0.3 <1.1.0",
      "resolved": "https://registry.npmjs.org/read/-/read-1.0.7.tgz"
    },
    "read-package-json": {
      "version": "2.0.5",
      "from": "read-package-json@>=2.0.0 <3.0.0",
      "resolved": "https://registry.npmjs.org/read-package-json/-/read-package-json-2.0.5.tgz"
    },
    "read-package-tree": {
      "version": "5.1.5",
      "from": "read-package-tree@>=5.1.5 <5.2.0",
      "resolved": "https://registry.npmjs.org/read-package-tree/-/read-package-tree-5.1.5.tgz"
    },
    "read-pkg": {
      "version": "1.1.0",
      "from": "read-pkg@>=1.0.0 <2.0.0",
      "resolved": "https://registry.npmjs.org/read-pkg/-/read-pkg-1.1.0.tgz"
    },
    "read-pkg-up": {
      "version": "1.0.1",
      "from": "read-pkg-up@>=1.0.1 <2.0.0",
      "resolved": "https://registry.npmjs.org/read-pkg-up/-/read-pkg-up-1.0.1.tgz"
    },
    "readable-stream": {
      "version": "1.1.14",
      "from": "readable-stream@>=1.1.9 <1.2.0",
      "resolved": "https://registry.npmjs.org/readable-stream/-/readable-stream-1.1.14.tgz"
    },
    "readdir-scoped-modules": {
      "version": "1.0.2",
      "from": "readdir-scoped-modules@>=1.0.0 <2.0.0",
      "resolved": "https://registry.npmjs.org/readdir-scoped-modules/-/readdir-scoped-modules-1.0.2.tgz"
    },
    "readdirp": {
      "version": "2.1.0",
      "from": "readdirp@>=2.0.0 <3.0.0",
      "resolved": "https://registry.npmjs.org/readdirp/-/readdirp-2.1.0.tgz",
      "dependencies": {
        "isarray": {
          "version": "1.0.0",
          "from": "isarray@>=1.0.0 <1.1.0",
          "resolved": "https://registry.npmjs.org/isarray/-/isarray-1.0.0.tgz"
        },
        "readable-stream": {
          "version": "2.2.9",
          "from": "readable-stream@>=2.0.2 <3.0.0",
          "resolved": "https://registry.npmjs.org/readable-stream/-/readable-stream-2.2.9.tgz"
        },
        "string_decoder": {
          "version": "1.0.0",
          "from": "string_decoder@>=1.0.0 <1.1.0",
          "resolved": "https://registry.npmjs.org/string_decoder/-/string_decoder-1.0.0.tgz"
        }
      }
    },
    "rechoir": {
      "version": "0.6.2",
      "from": "rechoir@>=0.6.2 <0.7.0",
      "resolved": "https://registry.npmjs.org/rechoir/-/rechoir-0.6.2.tgz"
    },
    "redent": {
      "version": "1.0.0",
      "from": "redent@>=1.0.0 <2.0.0",
      "resolved": "https://registry.npmjs.org/redent/-/redent-1.0.0.tgz"
    },
    "regenerate": {
      "version": "1.3.2",
      "from": "regenerate@>=1.2.1 <2.0.0",
      "resolved": "https://registry.npmjs.org/regenerate/-/regenerate-1.3.2.tgz"
    },
    "regex-cache": {
      "version": "0.4.3",
      "from": "regex-cache@>=0.4.2 <0.5.0",
      "resolved": "https://registry.npmjs.org/regex-cache/-/regex-cache-0.4.3.tgz"
    },
    "regexpu-core": {
      "version": "1.0.0",
      "from": "regexpu-core@>=1.0.0 <2.0.0",
      "resolved": "https://registry.npmjs.org/regexpu-core/-/regexpu-core-1.0.0.tgz"
    },
    "registry-auth-token": {
      "version": "3.1.2",
      "from": "registry-auth-token@>=3.0.1 <4.0.0",
      "resolved": "https://registry.npmjs.org/registry-auth-token/-/registry-auth-token-3.1.2.tgz"
    },
    "registry-url": {
      "version": "3.1.0",
      "from": "registry-url@>=3.0.3 <4.0.0",
      "resolved": "https://registry.npmjs.org/registry-url/-/registry-url-3.1.0.tgz"
    },
    "regjsgen": {
      "version": "0.2.0",
      "from": "regjsgen@>=0.2.0 <0.3.0",
      "resolved": "https://registry.npmjs.org/regjsgen/-/regjsgen-0.2.0.tgz"
    },
    "regjsparser": {
      "version": "0.1.5",
      "from": "regjsparser@>=0.1.4 <0.2.0",
      "resolved": "https://registry.npmjs.org/regjsparser/-/regjsparser-0.1.5.tgz"
    },
    "remove-trailing-separator": {
      "version": "1.0.1",
      "from": "remove-trailing-separator@>=1.0.1 <2.0.0",
      "resolved": "https://registry.npmjs.org/remove-trailing-separator/-/remove-trailing-separator-1.0.1.tgz"
    },
    "repeat-element": {
      "version": "1.1.2",
      "from": "repeat-element@>=1.1.2 <2.0.0",
      "resolved": "https://registry.npmjs.org/repeat-element/-/repeat-element-1.1.2.tgz"
    },
    "repeat-string": {
      "version": "1.6.1",
      "from": "repeat-string@>=1.5.2 <2.0.0",
      "resolved": "https://registry.npmjs.org/repeat-string/-/repeat-string-1.6.1.tgz"
    },
    "repeating": {
      "version": "2.0.1",
      "from": "repeating@>=2.0.0 <3.0.0",
      "resolved": "https://registry.npmjs.org/repeating/-/repeating-2.0.1.tgz"
    },
    "replace-ext": {
      "version": "0.0.1",
      "from": "replace-ext@0.0.1",
      "resolved": "https://registry.npmjs.org/replace-ext/-/replace-ext-0.0.1.tgz"
    },
    "replacestream": {
      "version": "4.0.2",
      "from": "replacestream@>=4.0.0 <5.0.0",
      "resolved": "https://registry.npmjs.org/replacestream/-/replacestream-4.0.2.tgz",
      "dependencies": {
        "isarray": {
          "version": "1.0.0",
          "from": "isarray@>=1.0.0 <1.1.0",
          "resolved": "https://registry.npmjs.org/isarray/-/isarray-1.0.0.tgz"
        },
        "readable-stream": {
          "version": "2.2.9",
          "from": "readable-stream@>=2.0.2 <3.0.0",
          "resolved": "https://registry.npmjs.org/readable-stream/-/readable-stream-2.2.9.tgz"
        },
        "string_decoder": {
          "version": "1.0.0",
          "from": "string_decoder@>=1.0.0 <1.1.0",
          "resolved": "https://registry.npmjs.org/string_decoder/-/string_decoder-1.0.0.tgz"
        }
      }
    },
    "request": {
      "version": "2.81.0",
      "from": "request@>=2.54.0 <3.0.0",
      "resolved": "https://registry.npmjs.org/request/-/request-2.81.0.tgz"
    },
    "request-progress": {
      "version": "2.0.1",
      "from": "request-progress@>=2.0.1 <2.1.0",
      "resolved": "https://registry.npmjs.org/request-progress/-/request-progress-2.0.1.tgz"
    },
    "require-directory": {
      "version": "2.1.1",
      "from": "require-directory@>=2.1.1 <3.0.0",
      "resolved": "https://registry.npmjs.org/require-directory/-/require-directory-2.1.1.tgz"
    },
    "require-from-string": {
      "version": "1.2.1",
      "from": "require-from-string@>=1.1.0 <2.0.0",
      "resolved": "https://registry.npmjs.org/require-from-string/-/require-from-string-1.2.1.tgz"
    },
    "require-main-filename": {
      "version": "1.0.1",
      "from": "require-main-filename@>=1.0.1 <2.0.0",
      "resolved": "https://registry.npmjs.org/require-main-filename/-/require-main-filename-1.0.1.tgz"
    },
    "requires-port": {
      "version": "1.0.0",
      "from": "requires-port@>=1.0.0 <2.0.0",
      "resolved": "https://registry.npmjs.org/requires-port/-/requires-port-1.0.0.tgz"
    },
    "resolve": {
      "version": "1.3.2",
      "from": "resolve@>=1.1.7 <2.0.0",
      "resolved": "https://registry.npmjs.org/resolve/-/resolve-1.3.2.tgz"
    },
    "resolve-dir": {
      "version": "0.1.1",
      "from": "resolve-dir@>=0.1.0 <0.2.0",
      "resolved": "https://registry.npmjs.org/resolve-dir/-/resolve-dir-0.1.1.tgz"
    },
    "resolve-from": {
      "version": "1.0.1",
      "from": "resolve-from@>=1.0.0 <2.0.0",
      "resolved": "https://registry.npmjs.org/resolve-from/-/resolve-from-1.0.1.tgz"
    },
    "response-time": {
      "version": "2.3.2",
      "from": "response-time@>=2.3.1 <2.4.0",
      "resolved": "https://registry.npmjs.org/response-time/-/response-time-2.3.2.tgz"
    },
    "restore-cursor": {
      "version": "1.0.1",
      "from": "restore-cursor@>=1.0.1 <2.0.0",
      "resolved": "https://registry.npmjs.org/restore-cursor/-/restore-cursor-1.0.1.tgz"
    },
    "right-align": {
      "version": "0.1.3",
      "from": "right-align@>=0.1.1 <0.2.0",
      "resolved": "https://registry.npmjs.org/right-align/-/right-align-0.1.3.tgz"
    },
    "rimraf": {
      "version": "2.5.4",
      "from": "rimraf@>=2.5.4 <2.6.0",
      "resolved": "https://registry.npmjs.org/rimraf/-/rimraf-2.5.4.tgz"
    },
    "ripemd160": {
      "version": "0.2.0",
      "from": "ripemd160@0.2.0",
      "resolved": "https://registry.npmjs.org/ripemd160/-/ripemd160-0.2.0.tgz"
    },
    "rndm": {
      "version": "1.2.0",
      "from": "rndm@1.2.0",
      "resolved": "https://registry.npmjs.org/rndm/-/rndm-1.2.0.tgz"
    },
    "run-async": {
      "version": "2.3.0",
      "from": "run-async@>=2.2.0 <3.0.0",
      "resolved": "https://registry.npmjs.org/run-async/-/run-async-2.3.0.tgz"
    },
    "rush-api-extractor": {
      "version": "0.0.0",
      "from": "temp_modules\\rush-api-extractor",
      "resolved": "file:temp_modules\\rush-api-extractor"
    },
    "rush-gulp-core-build": {
      "version": "0.0.0",
      "from": "temp_modules\\rush-gulp-core-build",
      "resolved": "file:temp_modules\\rush-gulp-core-build",
      "dependencies": {
        "@types/semver": {
          "version": "5.3.31",
          "from": "@types/semver@5.3.31",
          "resolved": "https://registry.npmjs.org/@types/semver/-/semver-5.3.31.tgz"
        }
      }
    },
    "rush-gulp-core-build-karma": {
      "version": "0.0.0",
      "from": "temp_modules\\rush-gulp-core-build-karma",
      "resolved": "file:temp_modules\\rush-gulp-core-build-karma"
    },
    "rush-gulp-core-build-mocha": {
      "version": "0.0.0",
      "from": "temp_modules\\rush-gulp-core-build-mocha",
      "resolved": "file:temp_modules\\rush-gulp-core-build-mocha"
    },
    "rush-gulp-core-build-sass": {
      "version": "0.0.0",
      "from": "temp_modules\\rush-gulp-core-build-sass",
      "resolved": "file:temp_modules\\rush-gulp-core-build-sass",
      "dependencies": {
        "@types/express-serve-static-core": {
          "version": "4.0.41",
          "from": "@types/express-serve-static-core@4.0.41",
          "resolved": "https://registry.npmjs.org/@types/express-serve-static-core/-/express-serve-static-core-4.0.41.tgz"
        }
      }
    },
    "rush-gulp-core-build-serve": {
      "version": "0.0.0",
      "from": "temp_modules\\rush-gulp-core-build-serve",
      "resolved": "file:temp_modules\\rush-gulp-core-build-serve",
      "dependencies": {
        "@types/express-serve-static-core": {
          "version": "4.0.41",
          "from": "@types/express-serve-static-core@4.0.41",
          "resolved": "https://registry.npmjs.org/@types/express-serve-static-core/-/express-serve-static-core-4.0.41.tgz"
        }
      }
    },
    "rush-gulp-core-build-typescript": {
      "version": "0.0.0",
      "from": "temp_modules\\rush-gulp-core-build-typescript",
      "resolved": "file:temp_modules\\rush-gulp-core-build-typescript",
      "dependencies": {
        "lodash": {
          "version": "4.15.0",
          "from": "lodash@>=4.15.0 <4.16.0",
          "resolved": "https://registry.npmjs.org/lodash/-/lodash-4.15.0.tgz"
        }
      }
    },
    "rush-gulp-core-build-webpack": {
      "version": "0.0.0",
      "from": "temp_modules\\rush-gulp-core-build-webpack",
      "resolved": "file:temp_modules\\rush-gulp-core-build-webpack"
    },
    "rush-node-library-build": {
      "version": "0.0.0",
      "from": "temp_modules\\rush-node-library-build",
      "resolved": "file:temp_modules\\rush-node-library-build"
    },
    "rush-package-deps-hash": {
      "version": "0.0.0",
      "from": "temp_modules\\rush-package-deps-hash",
      "resolved": "file:temp_modules\\rush-package-deps-hash"
    },
    "rush-rush": {
      "version": "0.0.0",
      "from": "temp_modules\\rush-rush",
      "resolved": "file:temp_modules\\rush-rush",
      "dependencies": {
        "@types/semver": {
          "version": "5.3.31",
          "from": "@types/semver@5.3.31",
          "resolved": "https://registry.npmjs.org/@types/semver/-/semver-5.3.31.tgz"
        },
        "glob": {
          "version": "7.0.6",
          "from": "glob@>=7.0.5 <7.1.0",
          "resolved": "https://registry.npmjs.org/glob/-/glob-7.0.6.tgz"
        },
        "lodash": {
          "version": "4.15.0",
          "from": "lodash@>=4.15.0 <4.16.0",
          "resolved": "https://registry.npmjs.org/lodash/-/lodash-4.15.0.tgz"
        }
      }
    },
    "rush-rush-lib": {
      "version": "0.0.0",
      "from": "temp_modules\\rush-rush-lib",
      "resolved": "file:temp_modules\\rush-rush-lib"
    },
    "rush-test-web-library-build": {
      "version": "0.0.0",
      "from": "temp_modules\\rush-test-web-library-build",
      "resolved": "file:temp_modules\\rush-test-web-library-build"
    },
    "rush-web-library-build": {
      "version": "0.0.0",
      "from": "temp_modules\\rush-web-library-build",
      "resolved": "file:temp_modules\\rush-web-library-build"
    },
    "rx": {
      "version": "4.1.0",
      "from": "rx@>=4.1.0 <5.0.0",
      "resolved": "https://registry.npmjs.org/rx/-/rx-4.1.0.tgz"
    },
    "safe-buffer": {
      "version": "5.0.1",
      "from": "safe-buffer@>=5.0.1 <6.0.0",
      "resolved": "https://registry.npmjs.org/safe-buffer/-/safe-buffer-5.0.1.tgz"
    },
    "samsam": {
      "version": "1.1.2",
      "from": "samsam@1.1.2",
      "resolved": "https://registry.npmjs.org/samsam/-/samsam-1.1.2.tgz"
    },
    "sass-graph": {
      "version": "2.1.2",
      "from": "sass-graph@>=2.1.1 <3.0.0",
      "resolved": "https://registry.npmjs.org/sass-graph/-/sass-graph-2.1.2.tgz",
      "dependencies": {
        "lodash": {
          "version": "4.17.4",
          "from": "lodash@>=4.0.0 <5.0.0",
          "resolved": "https://registry.npmjs.org/lodash/-/lodash-4.17.4.tgz"
        },
        "yargs": {
          "version": "4.8.1",
          "from": "yargs@>=4.7.1 <5.0.0",
          "resolved": "https://registry.npmjs.org/yargs/-/yargs-4.8.1.tgz"
        }
      }
    },
    "semver": {
      "version": "5.3.0",
      "from": "semver@>=5.3.0 <5.4.0",
      "resolved": "https://registry.npmjs.org/semver/-/semver-5.3.0.tgz"
    },
    "semver-diff": {
      "version": "2.1.0",
      "from": "semver-diff@>=2.0.0 <3.0.0",
      "resolved": "https://registry.npmjs.org/semver-diff/-/semver-diff-2.1.0.tgz"
    },
    "send": {
      "version": "0.14.2",
      "from": "send@0.14.2",
      "resolved": "https://registry.npmjs.org/send/-/send-0.14.2.tgz",
      "dependencies": {
        "http-errors": {
          "version": "1.5.1",
          "from": "http-errors@>=1.5.1 <1.6.0",
          "resolved": "https://registry.npmjs.org/http-errors/-/http-errors-1.5.1.tgz"
        },
        "ms": {
          "version": "0.7.2",
          "from": "ms@0.7.2",
          "resolved": "https://registry.npmjs.org/ms/-/ms-0.7.2.tgz"
        },
        "setprototypeof": {
          "version": "1.0.2",
          "from": "setprototypeof@1.0.2",
          "resolved": "https://registry.npmjs.org/setprototypeof/-/setprototypeof-1.0.2.tgz"
        }
      }
    },
    "sequencify": {
      "version": "0.0.7",
      "from": "sequencify@>=0.0.7 <0.1.0",
      "resolved": "https://registry.npmjs.org/sequencify/-/sequencify-0.0.7.tgz"
    },
    "serve-favicon": {
      "version": "2.3.2",
      "from": "serve-favicon@>=2.3.0 <2.4.0",
      "resolved": "https://registry.npmjs.org/serve-favicon/-/serve-favicon-2.3.2.tgz",
      "dependencies": {
        "ms": {
          "version": "0.7.2",
          "from": "ms@0.7.2",
          "resolved": "https://registry.npmjs.org/ms/-/ms-0.7.2.tgz"
        }
      }
    },
    "serve-index": {
      "version": "1.7.3",
      "from": "serve-index@>=1.7.2 <1.8.0",
      "resolved": "https://registry.npmjs.org/serve-index/-/serve-index-1.7.3.tgz",
      "dependencies": {
        "accepts": {
          "version": "1.2.13",
          "from": "accepts@>=1.2.13 <1.3.0",
          "resolved": "https://registry.npmjs.org/accepts/-/accepts-1.2.13.tgz"
        },
        "http-errors": {
          "version": "1.3.1",
          "from": "http-errors@>=1.3.1 <1.4.0",
          "resolved": "https://registry.npmjs.org/http-errors/-/http-errors-1.3.1.tgz"
        },
        "negotiator": {
          "version": "0.5.3",
          "from": "negotiator@0.5.3",
          "resolved": "https://registry.npmjs.org/negotiator/-/negotiator-0.5.3.tgz"
        }
      }
    },
    "serve-static": {
      "version": "1.11.2",
      "from": "serve-static@>=1.11.2 <1.12.0",
      "resolved": "https://registry.npmjs.org/serve-static/-/serve-static-1.11.2.tgz"
    },
    "set-blocking": {
      "version": "2.0.0",
      "from": "set-blocking@>=2.0.0 <2.1.0",
      "resolved": "https://registry.npmjs.org/set-blocking/-/set-blocking-2.0.0.tgz"
    },
    "set-immediate-shim": {
      "version": "1.0.1",
      "from": "set-immediate-shim@>=1.0.1 <2.0.0",
      "resolved": "https://registry.npmjs.org/set-immediate-shim/-/set-immediate-shim-1.0.1.tgz"
    },
    "setprototypeof": {
      "version": "1.0.3",
      "from": "setprototypeof@1.0.3",
      "resolved": "https://registry.npmjs.org/setprototypeof/-/setprototypeof-1.0.3.tgz"
    },
    "sha.js": {
      "version": "2.2.6",
      "from": "sha.js@2.2.6",
      "resolved": "https://registry.npmjs.org/sha.js/-/sha.js-2.2.6.tgz"
    },
    "shellwords": {
      "version": "0.1.0",
      "from": "shellwords@>=0.1.0 <0.2.0",
      "resolved": "https://registry.npmjs.org/shellwords/-/shellwords-0.1.0.tgz"
    },
    "sigmund": {
      "version": "1.0.1",
      "from": "sigmund@>=1.0.0 <1.1.0",
      "resolved": "https://registry.npmjs.org/sigmund/-/sigmund-1.0.1.tgz"
    },
    "signal-exit": {
      "version": "3.0.2",
      "from": "signal-exit@>=3.0.0 <4.0.0",
      "resolved": "https://registry.npmjs.org/signal-exit/-/signal-exit-3.0.2.tgz"
    },
    "sinon": {
      "version": "1.17.7",
      "from": "sinon@>=1.17.3 <1.18.0",
      "resolved": "https://registry.npmjs.org/sinon/-/sinon-1.17.7.tgz",
      "dependencies": {
        "lolex": {
          "version": "1.3.2",
          "from": "lolex@1.3.2",
          "resolved": "https://registry.npmjs.org/lolex/-/lolex-1.3.2.tgz"
        }
      }
    },
    "sinon-chai": {
      "version": "2.8.0",
      "from": "sinon-chai@>=2.8.0 <2.9.0",
      "resolved": "https://registry.npmjs.org/sinon-chai/-/sinon-chai-2.8.0.tgz"
    },
    "slide": {
      "version": "1.1.6",
      "from": "slide@>=1.1.5 <2.0.0",
      "resolved": "https://registry.npmjs.org/slide/-/slide-1.1.6.tgz"
    },
    "sntp": {
      "version": "1.0.9",
      "from": "sntp@>=1.0.0 <2.0.0",
      "resolved": "https://registry.npmjs.org/sntp/-/sntp-1.0.9.tgz"
    },
    "socket.io": {
      "version": "1.7.3",
      "from": "socket.io@>=1.4.5 <2.0.0",
      "resolved": "https://registry.npmjs.org/socket.io/-/socket.io-1.7.3.tgz",
      "dependencies": {
        "debug": {
          "version": "2.3.3",
          "from": "debug@2.3.3",
          "resolved": "https://registry.npmjs.org/debug/-/debug-2.3.3.tgz"
        },
        "ms": {
          "version": "0.7.2",
          "from": "ms@0.7.2",
          "resolved": "https://registry.npmjs.org/ms/-/ms-0.7.2.tgz"
        },
        "object-assign": {
          "version": "4.1.0",
          "from": "object-assign@4.1.0",
          "resolved": "https://registry.npmjs.org/object-assign/-/object-assign-4.1.0.tgz"
        }
      }
    },
    "socket.io-adapter": {
      "version": "0.5.0",
      "from": "socket.io-adapter@0.5.0",
      "resolved": "https://registry.npmjs.org/socket.io-adapter/-/socket.io-adapter-0.5.0.tgz",
      "dependencies": {
        "debug": {
          "version": "2.3.3",
          "from": "debug@2.3.3",
          "resolved": "https://registry.npmjs.org/debug/-/debug-2.3.3.tgz"
        },
        "ms": {
          "version": "0.7.2",
          "from": "ms@0.7.2",
          "resolved": "https://registry.npmjs.org/ms/-/ms-0.7.2.tgz"
        }
      }
    },
    "socket.io-client": {
      "version": "1.7.3",
      "from": "socket.io-client@1.7.3",
      "resolved": "https://registry.npmjs.org/socket.io-client/-/socket.io-client-1.7.3.tgz",
      "dependencies": {
        "component-emitter": {
          "version": "1.2.1",
          "from": "component-emitter@1.2.1",
          "resolved": "https://registry.npmjs.org/component-emitter/-/component-emitter-1.2.1.tgz"
        },
        "debug": {
          "version": "2.3.3",
          "from": "debug@2.3.3",
          "resolved": "https://registry.npmjs.org/debug/-/debug-2.3.3.tgz"
        },
        "ms": {
          "version": "0.7.2",
          "from": "ms@0.7.2",
          "resolved": "https://registry.npmjs.org/ms/-/ms-0.7.2.tgz"
        }
      }
    },
    "socket.io-parser": {
      "version": "2.3.1",
      "from": "socket.io-parser@2.3.1",
      "resolved": "https://registry.npmjs.org/socket.io-parser/-/socket.io-parser-2.3.1.tgz"
    },
    "source-list-map": {
      "version": "0.1.8",
      "from": "source-list-map@>=0.1.7 <0.2.0",
      "resolved": "https://registry.npmjs.org/source-list-map/-/source-list-map-0.1.8.tgz"
    },
    "source-map": {
      "version": "0.2.0",
      "from": "source-map@>=0.2.0 <0.3.0",
      "resolved": "https://registry.npmjs.org/source-map/-/source-map-0.2.0.tgz",
      "optional": true
    },
    "sparkles": {
      "version": "1.0.0",
      "from": "sparkles@>=1.0.0 <2.0.0",
      "resolved": "https://registry.npmjs.org/sparkles/-/sparkles-1.0.0.tgz"
    },
    "spawn-sync": {
      "version": "1.0.15",
      "from": "spawn-sync@>=1.0.15 <2.0.0",
      "resolved": "https://registry.npmjs.org/spawn-sync/-/spawn-sync-1.0.15.tgz"
    },
    "spdx-correct": {
      "version": "1.0.2",
      "from": "spdx-correct@>=1.0.0 <1.1.0",
      "resolved": "https://registry.npmjs.org/spdx-correct/-/spdx-correct-1.0.2.tgz"
    },
    "spdx-expression-parse": {
      "version": "1.0.4",
      "from": "spdx-expression-parse@>=1.0.0 <1.1.0",
      "resolved": "https://registry.npmjs.org/spdx-expression-parse/-/spdx-expression-parse-1.0.4.tgz"
    },
    "spdx-license-ids": {
      "version": "1.2.2",
      "from": "spdx-license-ids@>=1.0.2 <2.0.0",
      "resolved": "https://registry.npmjs.org/spdx-license-ids/-/spdx-license-ids-1.2.2.tgz"
    },
    "split": {
      "version": "0.2.10",
      "from": "split@>=0.2.0 <0.3.0",
      "resolved": "https://registry.npmjs.org/split/-/split-0.2.10.tgz"
    },
    "sprintf-js": {
      "version": "1.0.3",
      "from": "sprintf-js@>=1.0.2 <1.1.0",
      "resolved": "https://registry.npmjs.org/sprintf-js/-/sprintf-js-1.0.3.tgz"
    },
    "sshpk": {
      "version": "1.13.0",
      "from": "sshpk@>=1.7.0 <2.0.0",
      "resolved": "https://registry.npmjs.org/sshpk/-/sshpk-1.13.0.tgz",
      "dependencies": {
        "assert-plus": {
          "version": "1.0.0",
          "from": "assert-plus@>=1.0.0 <2.0.0",
          "resolved": "https://registry.npmjs.org/assert-plus/-/assert-plus-1.0.0.tgz"
        }
      }
    },
    "statuses": {
      "version": "1.3.1",
      "from": "statuses@>=1.3.1 <2.0.0",
      "resolved": "https://registry.npmjs.org/statuses/-/statuses-1.3.1.tgz"
    },
    "stdout-stream": {
      "version": "1.4.0",
      "from": "stdout-stream@>=1.4.0 <2.0.0",
      "resolved": "https://registry.npmjs.org/stdout-stream/-/stdout-stream-1.4.0.tgz",
      "dependencies": {
        "isarray": {
          "version": "1.0.0",
          "from": "isarray@>=1.0.0 <1.1.0",
          "resolved": "https://registry.npmjs.org/isarray/-/isarray-1.0.0.tgz"
        },
        "readable-stream": {
          "version": "2.2.9",
          "from": "readable-stream@>=2.0.1 <3.0.0",
          "resolved": "https://registry.npmjs.org/readable-stream/-/readable-stream-2.2.9.tgz"
        },
        "string_decoder": {
          "version": "1.0.0",
          "from": "string_decoder@>=1.0.0 <1.1.0",
          "resolved": "https://registry.npmjs.org/string_decoder/-/string_decoder-1.0.0.tgz"
        }
      }
    },
    "stream-browserify": {
      "version": "1.0.0",
      "from": "stream-browserify@>=1.0.0 <2.0.0",
      "resolved": "https://registry.npmjs.org/stream-browserify/-/stream-browserify-1.0.0.tgz"
    },
    "stream-combiner": {
      "version": "0.0.4",
      "from": "stream-combiner@>=0.0.3 <0.1.0",
      "resolved": "https://registry.npmjs.org/stream-combiner/-/stream-combiner-0.0.4.tgz"
    },
    "stream-consume": {
      "version": "0.1.0",
      "from": "stream-consume@>=0.1.0 <0.2.0",
      "resolved": "https://registry.npmjs.org/stream-consume/-/stream-consume-0.1.0.tgz"
    },
    "stream-counter": {
      "version": "0.2.0",
      "from": "stream-counter@>=0.2.0 <0.3.0",
      "resolved": "https://registry.npmjs.org/stream-counter/-/stream-counter-0.2.0.tgz"
    },
    "stream-shift": {
      "version": "1.0.0",
      "from": "stream-shift@>=1.0.0 <2.0.0",
      "resolved": "https://registry.npmjs.org/stream-shift/-/stream-shift-1.0.0.tgz"
    },
    "string_decoder": {
      "version": "0.10.31",
      "from": "string_decoder@>=0.10.0 <0.11.0",
      "resolved": "https://registry.npmjs.org/string_decoder/-/string_decoder-0.10.31.tgz"
    },
    "string-hash": {
      "version": "1.1.3",
      "from": "string-hash@>=1.1.1 <2.0.0",
      "resolved": "https://registry.npmjs.org/string-hash/-/string-hash-1.1.3.tgz"
    },
    "string-width": {
      "version": "1.0.2",
      "from": "string-width@>=1.0.1 <2.0.0",
      "resolved": "https://registry.npmjs.org/string-width/-/string-width-1.0.2.tgz"
    },
    "stringstream": {
      "version": "0.0.5",
      "from": "stringstream@>=0.0.4 <0.1.0",
      "resolved": "https://registry.npmjs.org/stringstream/-/stringstream-0.0.5.tgz"
    },
    "strip-ansi": {
      "version": "3.0.1",
      "from": "strip-ansi@>=3.0.0 <4.0.0",
      "resolved": "https://registry.npmjs.org/strip-ansi/-/strip-ansi-3.0.1.tgz"
    },
    "strip-bom": {
      "version": "1.0.0",
      "from": "strip-bom@>=1.0.0 <2.0.0",
      "resolved": "https://registry.npmjs.org/strip-bom/-/strip-bom-1.0.0.tgz"
    },
    "strip-bom-stream": {
      "version": "1.0.0",
      "from": "strip-bom-stream@>=1.0.0 <2.0.0",
      "resolved": "https://registry.npmjs.org/strip-bom-stream/-/strip-bom-stream-1.0.0.tgz",
      "dependencies": {
        "strip-bom": {
          "version": "2.0.0",
          "from": "strip-bom@>=2.0.0 <3.0.0",
          "resolved": "https://registry.npmjs.org/strip-bom/-/strip-bom-2.0.0.tgz"
        }
      }
    },
    "strip-eof": {
      "version": "1.0.0",
      "from": "strip-eof@>=1.0.0 <2.0.0",
      "resolved": "https://registry.npmjs.org/strip-eof/-/strip-eof-1.0.0.tgz"
    },
    "strip-indent": {
      "version": "1.0.1",
      "from": "strip-indent@>=1.0.1 <2.0.0",
      "resolved": "https://registry.npmjs.org/strip-indent/-/strip-indent-1.0.1.tgz"
    },
    "strip-json-comments": {
      "version": "2.0.1",
      "from": "strip-json-comments@>=2.0.1 <2.1.0",
      "resolved": "https://registry.npmjs.org/strip-json-comments/-/strip-json-comments-2.0.1.tgz"
    },
    "sudo": {
      "version": "1.0.3",
      "from": "sudo@>=1.0.3 <1.1.0",
      "resolved": "https://registry.npmjs.org/sudo/-/sudo-1.0.3.tgz"
    },
    "supports-color": {
      "version": "2.0.0",
      "from": "supports-color@>=2.0.0 <3.0.0",
      "resolved": "https://registry.npmjs.org/supports-color/-/supports-color-2.0.0.tgz"
    },
    "symbol": {
      "version": "0.2.3",
      "from": "symbol@>=0.2.1 <0.3.0",
      "resolved": "https://registry.npmjs.org/symbol/-/symbol-0.2.3.tgz"
    },
    "tapable": {
      "version": "0.1.10",
      "from": "tapable@>=0.1.8 <0.2.0",
      "resolved": "https://registry.npmjs.org/tapable/-/tapable-0.1.10.tgz"
    },
    "tar": {
      "version": "2.2.1",
      "from": "tar@>=2.0.0 <3.0.0",
      "resolved": "https://registry.npmjs.org/tar/-/tar-2.2.1.tgz"
    },
    "temp": {
      "version": "0.8.3",
      "from": "temp@>=0.8.3 <0.9.0",
      "resolved": "https://registry.npmjs.org/temp/-/temp-0.8.3.tgz",
      "dependencies": {
        "rimraf": {
          "version": "2.2.8",
          "from": "rimraf@>=2.2.6 <2.3.0",
          "resolved": "https://registry.npmjs.org/rimraf/-/rimraf-2.2.8.tgz"
        }
      }
    },
    "term-size": {
      "version": "0.1.1",
      "from": "term-size@>=0.1.0 <0.2.0",
      "resolved": "https://registry.npmjs.org/term-size/-/term-size-0.1.1.tgz"
    },
    "ternary-stream": {
      "version": "2.0.1",
      "from": "ternary-stream@>=2.0.1 <3.0.0",
      "resolved": "https://registry.npmjs.org/ternary-stream/-/ternary-stream-2.0.1.tgz"
    },
    "textextensions": {
      "version": "1.0.2",
      "from": "textextensions@>=1.0.0 <1.1.0",
      "resolved": "https://registry.npmjs.org/textextensions/-/textextensions-1.0.2.tgz"
    },
    "throttleit": {
      "version": "1.0.0",
      "from": "throttleit@>=1.0.0 <2.0.0",
      "resolved": "https://registry.npmjs.org/throttleit/-/throttleit-1.0.0.tgz"
    },
    "through": {
      "version": "2.3.8",
      "from": "through@>=2.3.4 <3.0.0",
      "resolved": "https://registry.npmjs.org/through/-/through-2.3.8.tgz"
    },
    "through2": {
      "version": "2.0.3",
      "from": "through2@>=2.0.1 <2.1.0",
      "resolved": "https://registry.npmjs.org/through2/-/through2-2.0.3.tgz",
      "dependencies": {
        "isarray": {
          "version": "1.0.0",
          "from": "isarray@>=1.0.0 <1.1.0",
          "resolved": "https://registry.npmjs.org/isarray/-/isarray-1.0.0.tgz"
        },
        "readable-stream": {
          "version": "2.2.9",
          "from": "readable-stream@>=2.1.5 <3.0.0",
          "resolved": "https://registry.npmjs.org/readable-stream/-/readable-stream-2.2.9.tgz"
        },
        "string_decoder": {
          "version": "1.0.0",
          "from": "string_decoder@>=1.0.0 <1.1.0",
          "resolved": "https://registry.npmjs.org/string_decoder/-/string_decoder-1.0.0.tgz"
        }
      }
    },
    "through2-filter": {
      "version": "2.0.0",
      "from": "through2-filter@>=2.0.0 <3.0.0",
      "resolved": "https://registry.npmjs.org/through2-filter/-/through2-filter-2.0.0.tgz"
    },
    "tildify": {
      "version": "1.2.0",
      "from": "tildify@>=1.0.0 <2.0.0",
      "resolved": "https://registry.npmjs.org/tildify/-/tildify-1.2.0.tgz"
    },
    "time-stamp": {
      "version": "1.0.1",
      "from": "time-stamp@>=1.0.0 <2.0.0",
      "resolved": "https://registry.npmjs.org/time-stamp/-/time-stamp-1.0.1.tgz"
    },
    "timed-out": {
      "version": "4.0.1",
      "from": "timed-out@>=4.0.0 <5.0.0",
      "resolved": "https://registry.npmjs.org/timed-out/-/timed-out-4.0.1.tgz"
    },
    "timers-browserify": {
      "version": "1.4.2",
      "from": "timers-browserify@>=1.0.1 <2.0.0",
      "resolved": "https://registry.npmjs.org/timers-browserify/-/timers-browserify-1.4.2.tgz"
    },
    "tiny-lr": {
      "version": "0.2.1",
      "from": "tiny-lr@>=0.2.1 <0.3.0",
      "resolved": "https://registry.npmjs.org/tiny-lr/-/tiny-lr-0.2.1.tgz",
      "dependencies": {
        "body-parser": {
          "version": "1.14.2",
          "from": "body-parser@>=1.14.0 <1.15.0",
          "resolved": "https://registry.npmjs.org/body-parser/-/body-parser-1.14.2.tgz",
          "dependencies": {
            "qs": {
              "version": "5.2.0",
              "from": "qs@5.2.0",
              "resolved": "https://registry.npmjs.org/qs/-/qs-5.2.0.tgz"
            }
          }
        },
        "bytes": {
          "version": "2.2.0",
          "from": "bytes@2.2.0",
          "resolved": "https://registry.npmjs.org/bytes/-/bytes-2.2.0.tgz"
        },
        "http-errors": {
          "version": "1.3.1",
          "from": "http-errors@>=1.3.1 <1.4.0",
          "resolved": "https://registry.npmjs.org/http-errors/-/http-errors-1.3.1.tgz"
        },
        "iconv-lite": {
          "version": "0.4.13",
          "from": "iconv-lite@0.4.13",
          "resolved": "https://registry.npmjs.org/iconv-lite/-/iconv-lite-0.4.13.tgz"
        },
        "qs": {
          "version": "5.1.0",
          "from": "qs@>=5.1.0 <5.2.0",
          "resolved": "https://registry.npmjs.org/qs/-/qs-5.1.0.tgz"
        },
        "raw-body": {
          "version": "2.1.7",
          "from": "raw-body@>=2.1.5 <2.2.0",
          "resolved": "https://registry.npmjs.org/raw-body/-/raw-body-2.1.7.tgz",
          "dependencies": {
            "bytes": {
              "version": "2.4.0",
              "from": "bytes@2.4.0",
              "resolved": "https://registry.npmjs.org/bytes/-/bytes-2.4.0.tgz"
            }
          }
        }
      }
    },
    "tmp": {
      "version": "0.0.31",
      "from": "tmp@>=0.0.0 <0.1.0",
      "resolved": "https://registry.npmjs.org/tmp/-/tmp-0.0.31.tgz"
    },
    "to-absolute-glob": {
      "version": "0.1.1",
      "from": "to-absolute-glob@>=0.1.1 <0.2.0",
      "resolved": "https://registry.npmjs.org/to-absolute-glob/-/to-absolute-glob-0.1.1.tgz"
    },
    "to-array": {
      "version": "0.1.4",
      "from": "to-array@0.1.4",
      "resolved": "https://registry.npmjs.org/to-array/-/to-array-0.1.4.tgz"
    },
    "to-iso-string": {
      "version": "0.0.2",
      "from": "to-iso-string@0.0.2",
      "resolved": "https://registry.npmjs.org/to-iso-string/-/to-iso-string-0.0.2.tgz"
    },
    "tough-cookie": {
      "version": "2.3.2",
      "from": "tough-cookie@>=2.3.0 <2.4.0",
      "resolved": "https://registry.npmjs.org/tough-cookie/-/tough-cookie-2.3.2.tgz"
    },
    "trim-newlines": {
      "version": "1.0.0",
      "from": "trim-newlines@>=1.0.0 <2.0.0",
      "resolved": "https://registry.npmjs.org/trim-newlines/-/trim-newlines-1.0.0.tgz"
    },
    "try-json-parse": {
      "version": "0.1.1",
      "from": "try-json-parse@>=0.1.1 <0.2.0",
      "resolved": "https://registry.npmjs.org/try-json-parse/-/try-json-parse-0.1.1.tgz"
    },
    "tslint": {
      "version": "4.5.1",
      "from": "tslint@>=4.5.1 <4.6.0",
      "resolved": "https://registry.npmjs.org/tslint/-/tslint-4.5.1.tgz",
      "dependencies": {
        "diff": {
          "version": "3.2.0",
          "from": "diff@>=3.0.1 <4.0.0",
          "resolved": "https://registry.npmjs.org/diff/-/diff-3.2.0.tgz"
        },
        "findup-sync": {
          "version": "0.3.0",
          "from": "findup-sync@>=0.3.0 <0.4.0",
          "resolved": "https://registry.npmjs.org/findup-sync/-/findup-sync-0.3.0.tgz",
          "dependencies": {
            "glob": {
              "version": "5.0.15",
              "from": "glob@>=5.0.0 <5.1.0",
              "resolved": "https://registry.npmjs.org/glob/-/glob-5.0.15.tgz"
            }
          }
        }
      }
    },
    "tslint-microsoft-contrib": {
      "version": "4.0.1",
      "from": "tslint-microsoft-contrib@>=4.0.0 <4.1.0",
      "resolved": "https://registry.npmjs.org/tslint-microsoft-contrib/-/tslint-microsoft-contrib-4.0.1.tgz"
    },
    "tsscmp": {
      "version": "1.0.5",
      "from": "tsscmp@1.0.5",
      "resolved": "https://registry.npmjs.org/tsscmp/-/tsscmp-1.0.5.tgz"
    },
    "tsutils": {
      "version": "1.6.0",
      "from": "tsutils@>=1.1.0 <2.0.0",
      "resolved": "https://registry.npmjs.org/tsutils/-/tsutils-1.6.0.tgz"
    },
    "tty-browserify": {
      "version": "0.0.0",
      "from": "tty-browserify@0.0.0",
      "resolved": "https://registry.npmjs.org/tty-browserify/-/tty-browserify-0.0.0.tgz"
    },
    "tunnel-agent": {
      "version": "0.6.0",
      "from": "tunnel-agent@>=0.6.0 <0.7.0",
      "resolved": "https://registry.npmjs.org/tunnel-agent/-/tunnel-agent-0.6.0.tgz"
    },
    "tweetnacl": {
      "version": "0.14.5",
      "from": "tweetnacl@>=0.14.0 <0.15.0",
      "resolved": "https://registry.npmjs.org/tweetnacl/-/tweetnacl-0.14.5.tgz",
      "optional": true
    },
    "type-check": {
      "version": "0.3.2",
      "from": "type-check@>=0.3.2 <0.4.0",
      "resolved": "https://registry.npmjs.org/type-check/-/type-check-0.3.2.tgz"
    },
    "type-detect": {
      "version": "1.0.0",
      "from": "type-detect@>=1.0.0 <2.0.0",
      "resolved": "https://registry.npmjs.org/type-detect/-/type-detect-1.0.0.tgz"
    },
    "type-is": {
      "version": "1.6.15",
      "from": "type-is@>=1.6.14 <1.7.0",
      "resolved": "https://registry.npmjs.org/type-is/-/type-is-1.6.15.tgz"
    },
    "typedarray": {
      "version": "0.0.6",
      "from": "typedarray@>=0.0.5 <0.1.0",
      "resolved": "https://registry.npmjs.org/typedarray/-/typedarray-0.0.6.tgz"
    },
    "typescript": {
      "version": "2.2.2",
      "from": "typescript@>=2.2.2 <2.3.0",
      "resolved": "https://registry.npmjs.org/typescript/-/typescript-2.2.2.tgz"
    },
    "uglify-js": {
      "version": "2.8.22",
      "from": "uglify-js@>=2.6.0 <3.0.0",
      "resolved": "https://registry.npmjs.org/uglify-js/-/uglify-js-2.8.22.tgz",
      "optional": true,
      "dependencies": {
        "camelcase": {
          "version": "1.2.1",
          "from": "camelcase@>=1.0.2 <2.0.0",
          "resolved": "https://registry.npmjs.org/camelcase/-/camelcase-1.2.1.tgz",
          "optional": true
        },
        "cliui": {
          "version": "2.1.0",
          "from": "cliui@>=2.1.0 <3.0.0",
          "resolved": "https://registry.npmjs.org/cliui/-/cliui-2.1.0.tgz",
          "optional": true
        },
        "source-map": {
          "version": "0.5.6",
          "from": "source-map@>=0.5.1 <0.6.0",
          "resolved": "https://registry.npmjs.org/source-map/-/source-map-0.5.6.tgz",
          "optional": true
        },
        "window-size": {
          "version": "0.1.0",
          "from": "window-size@0.1.0",
          "resolved": "https://registry.npmjs.org/window-size/-/window-size-0.1.0.tgz",
          "optional": true
        },
        "wordwrap": {
          "version": "0.0.2",
          "from": "wordwrap@0.0.2",
          "resolved": "https://registry.npmjs.org/wordwrap/-/wordwrap-0.0.2.tgz",
          "optional": true
        },
        "yargs": {
          "version": "3.10.0",
          "from": "yargs@>=3.10.0 <3.11.0",
          "resolved": "https://registry.npmjs.org/yargs/-/yargs-3.10.0.tgz",
          "optional": true
        }
      }
    },
    "uglify-to-browserify": {
      "version": "1.0.2",
      "from": "uglify-to-browserify@>=1.0.0 <1.1.0",
      "resolved": "https://registry.npmjs.org/uglify-to-browserify/-/uglify-to-browserify-1.0.2.tgz"
    },
    "uid-safe": {
      "version": "2.1.4",
      "from": "uid-safe@2.1.4",
      "resolved": "https://registry.npmjs.org/uid-safe/-/uid-safe-2.1.4.tgz"
    },
    "ultron": {
      "version": "1.0.2",
      "from": "ultron@>=1.0.0 <1.1.0",
      "resolved": "https://registry.npmjs.org/ultron/-/ultron-1.0.2.tgz"
    },
    "unc-path-regex": {
      "version": "0.1.2",
      "from": "unc-path-regex@>=0.1.0 <0.2.0",
      "resolved": "https://registry.npmjs.org/unc-path-regex/-/unc-path-regex-0.1.2.tgz"
    },
    "unique-stream": {
      "version": "1.0.0",
      "from": "unique-stream@>=1.0.0 <2.0.0",
      "resolved": "https://registry.npmjs.org/unique-stream/-/unique-stream-1.0.0.tgz"
    },
    "unique-string": {
      "version": "1.0.0",
      "from": "unique-string@>=1.0.0 <2.0.0",
      "resolved": "https://registry.npmjs.org/unique-string/-/unique-string-1.0.0.tgz"
    },
    "unpipe": {
      "version": "1.0.0",
      "from": "unpipe@1.0.0",
      "resolved": "https://registry.npmjs.org/unpipe/-/unpipe-1.0.0.tgz"
    },
    "unzip-response": {
      "version": "2.0.1",
      "from": "unzip-response@>=2.0.1 <3.0.0",
      "resolved": "https://registry.npmjs.org/unzip-response/-/unzip-response-2.0.1.tgz"
    },
    "update-notifier": {
      "version": "2.1.0",
      "from": "update-notifier@>=2.0.0 <3.0.0",
      "resolved": "https://registry.npmjs.org/update-notifier/-/update-notifier-2.1.0.tgz"
    },
    "url": {
      "version": "0.10.3",
      "from": "url@>=0.10.1 <0.11.0",
      "resolved": "https://registry.npmjs.org/url/-/url-0.10.3.tgz",
      "dependencies": {
        "punycode": {
          "version": "1.3.2",
          "from": "punycode@1.3.2",
          "resolved": "https://registry.npmjs.org/punycode/-/punycode-1.3.2.tgz"
        }
      }
    },
    "url-parse-lax": {
      "version": "1.0.0",
      "from": "url-parse-lax@>=1.0.0 <2.0.0",
      "resolved": "https://registry.npmjs.org/url-parse-lax/-/url-parse-lax-1.0.0.tgz"
    },
    "user-home": {
      "version": "1.1.1",
      "from": "user-home@>=1.1.1 <2.0.0",
      "resolved": "https://registry.npmjs.org/user-home/-/user-home-1.1.1.tgz"
    },
    "useragent": {
      "version": "2.1.13",
      "from": "useragent@>=2.1.6 <3.0.0",
      "resolved": "https://registry.npmjs.org/useragent/-/useragent-2.1.13.tgz",
      "dependencies": {
        "lru-cache": {
          "version": "2.2.4",
          "from": "lru-cache@>=2.2.0 <2.3.0",
          "resolved": "https://registry.npmjs.org/lru-cache/-/lru-cache-2.2.4.tgz"
        }
      }
    },
    "util": {
      "version": "0.10.3",
      "from": "util@>=0.10.3 <1.0.0",
      "resolved": "https://registry.npmjs.org/util/-/util-0.10.3.tgz",
      "dependencies": {
        "inherits": {
          "version": "2.0.1",
          "from": "inherits@2.0.1",
          "resolved": "https://registry.npmjs.org/inherits/-/inherits-2.0.1.tgz"
        }
      }
    },
    "util-deprecate": {
      "version": "1.0.2",
      "from": "util-deprecate@>=1.0.1 <1.1.0",
      "resolved": "https://registry.npmjs.org/util-deprecate/-/util-deprecate-1.0.2.tgz"
    },
    "utils-merge": {
      "version": "1.0.0",
      "from": "utils-merge@1.0.0",
      "resolved": "https://registry.npmjs.org/utils-merge/-/utils-merge-1.0.0.tgz"
    },
    "uuid": {
      "version": "3.0.1",
      "from": "uuid@>=3.0.0 <4.0.0",
      "resolved": "https://registry.npmjs.org/uuid/-/uuid-3.0.1.tgz"
    },
    "v8flags": {
      "version": "2.0.12",
      "from": "v8flags@>=2.0.2 <3.0.0",
      "resolved": "https://registry.npmjs.org/v8flags/-/v8flags-2.0.12.tgz"
    },
    "vali-date": {
      "version": "1.0.0",
      "from": "vali-date@>=1.0.0 <2.0.0",
      "resolved": "https://registry.npmjs.org/vali-date/-/vali-date-1.0.0.tgz"
    },
    "validate-npm-package-license": {
      "version": "3.0.1",
      "from": "validate-npm-package-license@>=3.0.1 <4.0.0",
      "resolved": "https://registry.npmjs.org/validate-npm-package-license/-/validate-npm-package-license-3.0.1.tgz"
    },
    "validator": {
      "version": "5.7.0",
      "from": "validator@>=5.0.0 <6.0.0",
      "resolved": "https://registry.npmjs.org/validator/-/validator-5.7.0.tgz"
    },
    "vary": {
      "version": "1.1.1",
      "from": "vary@>=1.1.0 <1.2.0",
      "resolved": "https://registry.npmjs.org/vary/-/vary-1.1.1.tgz"
    },
    "verror": {
      "version": "1.3.6",
      "from": "verror@1.3.6",
      "resolved": "https://registry.npmjs.org/verror/-/verror-1.3.6.tgz"
    },
    "vhost": {
      "version": "3.0.2",
      "from": "vhost@>=3.0.1 <3.1.0",
      "resolved": "https://registry.npmjs.org/vhost/-/vhost-3.0.2.tgz"
    },
    "vinyl": {
      "version": "0.5.3",
      "from": "vinyl@>=0.5.0 <0.6.0",
      "resolved": "https://registry.npmjs.org/vinyl/-/vinyl-0.5.3.tgz"
    },
    "vinyl-fs": {
      "version": "0.3.14",
      "from": "vinyl-fs@>=0.3.0 <0.4.0",
      "resolved": "https://registry.npmjs.org/vinyl-fs/-/vinyl-fs-0.3.14.tgz",
      "dependencies": {
        "clone": {
          "version": "0.2.0",
          "from": "clone@>=0.2.0 <0.3.0",
          "resolved": "https://registry.npmjs.org/clone/-/clone-0.2.0.tgz"
        },
        "graceful-fs": {
          "version": "3.0.11",
          "from": "graceful-fs@>=3.0.0 <4.0.0",
          "resolved": "https://registry.npmjs.org/graceful-fs/-/graceful-fs-3.0.11.tgz"
        },
        "readable-stream": {
          "version": "1.0.34",
          "from": "readable-stream@>=1.0.33-1 <1.1.0-0",
          "resolved": "https://registry.npmjs.org/readable-stream/-/readable-stream-1.0.34.tgz"
        },
        "through2": {
          "version": "0.6.5",
          "from": "through2@>=0.6.1 <0.7.0",
          "resolved": "https://registry.npmjs.org/through2/-/through2-0.6.5.tgz"
        },
        "vinyl": {
          "version": "0.4.6",
          "from": "vinyl@>=0.4.0 <0.5.0",
          "resolved": "https://registry.npmjs.org/vinyl/-/vinyl-0.4.6.tgz"
        }
      }
    },
    "vinyl-sourcemaps-apply": {
      "version": "0.2.1",
      "from": "vinyl-sourcemaps-apply@>=0.2.1 <0.3.0",
      "resolved": "https://registry.npmjs.org/vinyl-sourcemaps-apply/-/vinyl-sourcemaps-apply-0.2.1.tgz",
      "dependencies": {
        "source-map": {
          "version": "0.5.6",
          "from": "source-map@>=0.5.1 <0.6.0",
          "resolved": "https://registry.npmjs.org/source-map/-/source-map-0.5.6.tgz"
        }
      }
    },
    "vm-browserify": {
      "version": "0.0.4",
      "from": "vm-browserify@0.0.4",
      "resolved": "https://registry.npmjs.org/vm-browserify/-/vm-browserify-0.0.4.tgz"
    },
    "void-elements": {
      "version": "2.0.1",
      "from": "void-elements@>=2.0.0 <3.0.0",
      "resolved": "https://registry.npmjs.org/void-elements/-/void-elements-2.0.1.tgz"
    },
    "watchpack": {
      "version": "0.2.9",
      "from": "watchpack@>=0.2.1 <0.3.0",
      "resolved": "https://registry.npmjs.org/watchpack/-/watchpack-0.2.9.tgz",
      "dependencies": {
        "async": {
          "version": "0.9.2",
          "from": "async@>=0.9.0 <0.10.0",
          "resolved": "https://registry.npmjs.org/async/-/async-0.9.2.tgz"
        }
      }
    },
    "webpack": {
      "version": "1.13.3",
      "from": "webpack@>=1.13.0 <1.14.0",
      "resolved": "https://registry.npmjs.org/webpack/-/webpack-1.13.3.tgz",
      "dependencies": {
        "camelcase": {
          "version": "1.2.1",
          "from": "camelcase@>=1.0.2 <2.0.0",
          "resolved": "https://registry.npmjs.org/camelcase/-/camelcase-1.2.1.tgz"
        },
        "cliui": {
          "version": "2.1.0",
          "from": "cliui@>=2.1.0 <3.0.0",
          "resolved": "https://registry.npmjs.org/cliui/-/cliui-2.1.0.tgz"
        },
        "interpret": {
          "version": "0.6.6",
          "from": "interpret@>=0.6.4 <0.7.0",
          "resolved": "https://registry.npmjs.org/interpret/-/interpret-0.6.6.tgz"
        },
        "isarray": {
          "version": "1.0.0",
          "from": "isarray@>=1.0.0 <1.1.0",
          "resolved": "https://registry.npmjs.org/isarray/-/isarray-1.0.0.tgz"
        },
        "memory-fs": {
          "version": "0.3.0",
          "from": "memory-fs@>=0.3.0 <0.4.0",
          "resolved": "https://registry.npmjs.org/memory-fs/-/memory-fs-0.3.0.tgz"
        },
        "readable-stream": {
          "version": "2.2.9",
          "from": "readable-stream@>=2.0.1 <3.0.0",
          "resolved": "https://registry.npmjs.org/readable-stream/-/readable-stream-2.2.9.tgz"
        },
        "source-map": {
          "version": "0.5.6",
          "from": "source-map@>=0.5.1 <0.6.0",
          "resolved": "https://registry.npmjs.org/source-map/-/source-map-0.5.6.tgz"
        },
        "string_decoder": {
          "version": "1.0.0",
          "from": "string_decoder@>=1.0.0 <1.1.0",
          "resolved": "https://registry.npmjs.org/string_decoder/-/string_decoder-1.0.0.tgz"
        },
        "supports-color": {
          "version": "3.2.3",
          "from": "supports-color@>=3.1.0 <4.0.0",
          "resolved": "https://registry.npmjs.org/supports-color/-/supports-color-3.2.3.tgz"
        },
        "uglify-js": {
          "version": "2.7.5",
          "from": "uglify-js@>=2.7.3 <2.8.0",
          "resolved": "https://registry.npmjs.org/uglify-js/-/uglify-js-2.7.5.tgz",
          "dependencies": {
            "async": {
              "version": "0.2.10",
              "from": "async@>=0.2.6 <0.3.0",
              "resolved": "https://registry.npmjs.org/async/-/async-0.2.10.tgz"
            }
          }
        },
        "window-size": {
          "version": "0.1.0",
          "from": "window-size@0.1.0",
          "resolved": "https://registry.npmjs.org/window-size/-/window-size-0.1.0.tgz"
        },
        "wordwrap": {
          "version": "0.0.2",
          "from": "wordwrap@0.0.2",
          "resolved": "https://registry.npmjs.org/wordwrap/-/wordwrap-0.0.2.tgz"
        },
        "yargs": {
          "version": "3.10.0",
          "from": "yargs@>=3.10.0 <3.11.0",
          "resolved": "https://registry.npmjs.org/yargs/-/yargs-3.10.0.tgz"
        }
      }
    },
    "webpack-core": {
      "version": "0.6.9",
      "from": "webpack-core@>=0.6.0 <0.7.0",
      "resolved": "https://registry.npmjs.org/webpack-core/-/webpack-core-0.6.9.tgz",
      "dependencies": {
        "source-map": {
          "version": "0.4.4",
          "from": "source-map@>=0.4.1 <0.5.0",
          "resolved": "https://registry.npmjs.org/source-map/-/source-map-0.4.4.tgz"
        }
      }
    },
    "webpack-dev-middleware": {
      "version": "1.10.1",
      "from": "webpack-dev-middleware@>=1.0.11 <2.0.0",
      "resolved": "https://registry.npmjs.org/webpack-dev-middleware/-/webpack-dev-middleware-1.10.1.tgz"
    },
    "websocket-driver": {
      "version": "0.6.5",
      "from": "websocket-driver@>=0.5.1",
      "resolved": "https://registry.npmjs.org/websocket-driver/-/websocket-driver-0.6.5.tgz"
    },
    "websocket-extensions": {
      "version": "0.1.1",
      "from": "websocket-extensions@>=0.1.1",
      "resolved": "https://registry.npmjs.org/websocket-extensions/-/websocket-extensions-0.1.1.tgz"
    },
    "which": {
      "version": "1.2.14",
      "from": "which@>=1.2.12 <2.0.0",
      "resolved": "https://registry.npmjs.org/which/-/which-1.2.14.tgz"
    },
    "which-module": {
      "version": "1.0.0",
      "from": "which-module@>=1.0.0 <2.0.0",
      "resolved": "https://registry.npmjs.org/which-module/-/which-module-1.0.0.tgz"
    },
    "wide-align": {
      "version": "1.1.0",
      "from": "wide-align@>=1.1.0 <2.0.0",
      "resolved": "https://registry.npmjs.org/wide-align/-/wide-align-1.1.0.tgz"
    },
    "widest-line": {
      "version": "1.0.0",
      "from": "widest-line@>=1.0.0 <2.0.0",
      "resolved": "https://registry.npmjs.org/widest-line/-/widest-line-1.0.0.tgz"
    },
    "window-size": {
      "version": "0.2.0",
      "from": "window-size@>=0.2.0 <0.3.0",
      "resolved": "https://registry.npmjs.org/window-size/-/window-size-0.2.0.tgz"
    },
    "wordwrap": {
      "version": "1.0.0",
      "from": "wordwrap@>=1.0.0 <2.0.0",
      "resolved": "https://registry.npmjs.org/wordwrap/-/wordwrap-1.0.0.tgz"
    },
    "wrap-ansi": {
      "version": "2.1.0",
      "from": "wrap-ansi@>=2.0.0 <3.0.0",
      "resolved": "https://registry.npmjs.org/wrap-ansi/-/wrap-ansi-2.1.0.tgz"
    },
    "wrappy": {
      "version": "1.0.2",
      "from": "wrappy@>=1.0.0 <2.0.0",
      "resolved": "https://registry.npmjs.org/wrappy/-/wrappy-1.0.2.tgz"
    },
    "write-file-atomic": {
      "version": "1.3.1",
      "from": "write-file-atomic@>=1.1.2 <2.0.0",
      "resolved": "https://registry.npmjs.org/write-file-atomic/-/write-file-atomic-1.3.1.tgz"
    },
    "ws": {
      "version": "1.1.2",
      "from": "ws@1.1.2",
      "resolved": "https://registry.npmjs.org/ws/-/ws-1.1.2.tgz"
    },
    "wtf-8": {
      "version": "1.0.0",
      "from": "wtf-8@1.0.0",
      "resolved": "https://registry.npmjs.org/wtf-8/-/wtf-8-1.0.0.tgz"
    },
    "xdg-basedir": {
      "version": "3.0.0",
      "from": "xdg-basedir@>=3.0.0 <4.0.0",
      "resolved": "https://registry.npmjs.org/xdg-basedir/-/xdg-basedir-3.0.0.tgz"
    },
    "xmlhttprequest-ssl": {
      "version": "1.5.3",
      "from": "xmlhttprequest-ssl@1.5.3",
      "resolved": "https://registry.npmjs.org/xmlhttprequest-ssl/-/xmlhttprequest-ssl-1.5.3.tgz"
    },
    "xtend": {
      "version": "4.0.1",
      "from": "xtend@>=4.0.1 <4.1.0",
      "resolved": "https://registry.npmjs.org/xtend/-/xtend-4.0.1.tgz"
    },
    "y18n": {
      "version": "3.2.1",
      "from": "y18n@>=3.2.1 <4.0.0",
      "resolved": "https://registry.npmjs.org/y18n/-/y18n-3.2.1.tgz"
    },
    "yallist": {
      "version": "2.1.2",
      "from": "yallist@>=2.0.0 <3.0.0",
      "resolved": "https://registry.npmjs.org/yallist/-/yallist-2.1.2.tgz"
    },
    "yargs": {
      "version": "4.6.0",
      "from": "yargs@>=4.6.0 <4.7.0",
      "resolved": "https://registry.npmjs.org/yargs/-/yargs-4.6.0.tgz"
    },
    "yargs-parser": {
      "version": "2.4.1",
      "from": "yargs-parser@>=2.4.0 <3.0.0",
      "resolved": "https://registry.npmjs.org/yargs-parser/-/yargs-parser-2.4.1.tgz",
      "dependencies": {
        "camelcase": {
          "version": "3.0.0",
          "from": "camelcase@>=3.0.0 <4.0.0",
          "resolved": "https://registry.npmjs.org/camelcase/-/camelcase-3.0.0.tgz"
        }
      }
    },
    "yauzl": {
      "version": "2.4.1",
      "from": "yauzl@2.4.1",
      "resolved": "https://registry.npmjs.org/yauzl/-/yauzl-2.4.1.tgz"
    },
    "yeast": {
      "version": "0.1.2",
      "from": "yeast@0.1.2",
      "resolved": "https://registry.npmjs.org/yeast/-/yeast-0.1.2.tgz"
    },
    "z-schema": {
      "version": "3.17.0",
      "from": "z-schema@>=3.17.0 <3.18.0",
      "resolved": "https://registry.npmjs.org/z-schema/-/z-schema-3.17.0.tgz"
    }
  }
}<|MERGE_RESOLUTION|>--- conflicted
+++ resolved
@@ -3,20 +3,14 @@
   "version": "0.0.0",
   "dependencies": {
     "@microsoft/api-extractor": {
-<<<<<<< HEAD
-      "version": "2.0.2",
-      "from": "@microsoft/api-extractor@>=2.0.2 <3.0.0",
-      "resolved": "https://registry.npmjs.org/@microsoft/api-extractor/-/api-extractor-2.0.2.tgz"
-=======
       "version": "2.0.3",
       "from": "@microsoft/api-extractor@>=2.0.2 <3.0.0",
       "resolved": "https://registry.npmjs.org/@microsoft/api-extractor/-/api-extractor-2.0.3.tgz"
->>>>>>> 1eb0dc65
     },
     "@microsoft/gulp-core-build": {
       "version": "2.4.3",
       "from": "@microsoft/gulp-core-build@>=2.4.3 <3.0.0",
-      "resolved": "https://registry.npmjs.org/@microsoft/gulp-core-build/-/gulp-core-build-2.4.3.tgz"
+      "resolved": "http://registry.npmjs.org/@microsoft/gulp-core-build/-/gulp-core-build-2.4.3.tgz"
     },
     "@microsoft/gulp-core-build-mocha": {
       "version": "2.0.2",
@@ -43,12 +37,12 @@
     "@microsoft/node-library-build": {
       "version": "3.0.0",
       "from": "@microsoft/node-library-build@>=3.0.0 <4.0.0",
-      "resolved": "https://registry.npmjs.org/@microsoft/node-library-build/-/node-library-build-3.0.0.tgz"
+      "resolved": "http://registry.npmjs.org/@microsoft/node-library-build/-/node-library-build-3.0.0.tgz"
     },
     "@microsoft/stream-collator": {
       "version": "2.0.0",
       "from": "@microsoft/stream-collator@>=2.0.0 <2.1.0",
-      "resolved": "https://registry.npmjs.org/@microsoft/stream-collator/-/stream-collator-2.0.0.tgz"
+      "resolved": "http://registry.npmjs.org/@microsoft/stream-collator/-/stream-collator-2.0.0.tgz"
     },
     "@microsoft/ts-command-line": {
       "version": "1.1.1",
@@ -63,7 +57,7 @@
     "@types/bluebird": {
       "version": "3.5.2",
       "from": "@types/bluebird@*",
-      "resolved": "https://registry.npmjs.org/@types/bluebird/-/bluebird-3.5.2.tgz"
+      "resolved": "http://registry.npmjs.org/@types/bluebird/-/bluebird-3.5.2.tgz"
     },
     "@types/chai": {
       "version": "3.4.34",
@@ -203,7 +197,7 @@
     "@types/sinon": {
       "version": "1.16.34",
       "from": "@types/sinon@1.16.34",
-      "resolved": "https://registry.npmjs.org/@types/sinon/-/sinon-1.16.34.tgz"
+      "resolved": "http://registry.npmjs.org/@types/sinon/-/sinon-1.16.34.tgz"
     },
     "@types/source-map": {
       "version": "0.5.0",
@@ -571,7 +565,7 @@
         "camelcase": {
           "version": "4.1.0",
           "from": "camelcase@>=4.0.0 <5.0.0",
-          "resolved": "https://registry.npmjs.org/camelcase/-/camelcase-4.1.0.tgz"
+          "resolved": "http://registry.npmjs.org/camelcase/-/camelcase-4.1.0.tgz"
         },
         "is-fullwidth-code-point": {
           "version": "2.0.0",
@@ -588,7 +582,7 @@
     "brace-expansion": {
       "version": "1.1.7",
       "from": "brace-expansion@>=1.0.0 <2.0.0",
-      "resolved": "https://registry.npmjs.org/brace-expansion/-/brace-expansion-1.1.7.tgz"
+      "resolved": "http://registry.npmjs.org/brace-expansion/-/brace-expansion-1.1.7.tgz"
     },
     "braces": {
       "version": "1.8.5",
@@ -1246,7 +1240,7 @@
         "string_decoder": {
           "version": "1.0.0",
           "from": "string_decoder@>=1.0.0 <1.1.0",
-          "resolved": "https://registry.npmjs.org/string_decoder/-/string_decoder-1.0.0.tgz"
+          "resolved": "http://registry.npmjs.org/string_decoder/-/string_decoder-1.0.0.tgz"
         }
       }
     },
@@ -1944,7 +1938,7 @@
         "string_decoder": {
           "version": "1.0.0",
           "from": "string_decoder@>=1.0.0 <1.1.0",
-          "resolved": "https://registry.npmjs.org/string_decoder/-/string_decoder-1.0.0.tgz"
+          "resolved": "http://registry.npmjs.org/string_decoder/-/string_decoder-1.0.0.tgz"
         },
         "vinyl": {
           "version": "1.2.0",
@@ -2381,7 +2375,7 @@
         "string_decoder": {
           "version": "1.0.0",
           "from": "string_decoder@>=1.0.0 <1.1.0",
-          "resolved": "https://registry.npmjs.org/string_decoder/-/string_decoder-1.0.0.tgz"
+          "resolved": "http://registry.npmjs.org/string_decoder/-/string_decoder-1.0.0.tgz"
         }
       }
     },
@@ -2509,7 +2503,7 @@
         "string_decoder": {
           "version": "1.0.0",
           "from": "string_decoder@>=1.0.0 <1.1.0",
-          "resolved": "https://registry.npmjs.org/string_decoder/-/string_decoder-1.0.0.tgz"
+          "resolved": "http://registry.npmjs.org/string_decoder/-/string_decoder-1.0.0.tgz"
         },
         "strip-bom": {
           "version": "2.0.0",
@@ -2625,11 +2619,7 @@
     "hosted-git-info": {
       "version": "2.4.2",
       "from": "hosted-git-info@>=2.1.4 <3.0.0",
-<<<<<<< HEAD
-      "resolved": "https://registry.npmjs.org/hosted-git-info/-/hosted-git-info-2.4.1.tgz"
-=======
       "resolved": "https://registry.npmjs.org/hosted-git-info/-/hosted-git-info-2.4.2.tgz"
->>>>>>> 1eb0dc65
     },
     "http-browserify": {
       "version": "1.7.0",
@@ -2731,7 +2721,7 @@
     "interpret": {
       "version": "1.0.2",
       "from": "interpret@>=1.0.0 <2.0.0",
-      "resolved": "https://registry.npmjs.org/interpret/-/interpret-1.0.2.tgz"
+      "resolved": "http://registry.npmjs.org/interpret/-/interpret-1.0.2.tgz"
     },
     "invert-kv": {
       "version": "1.0.0",
@@ -2926,7 +2916,7 @@
     "isexe": {
       "version": "2.0.0",
       "from": "isexe@>=2.0.0 <3.0.0",
-      "resolved": "https://registry.npmjs.org/isexe/-/isexe-2.0.0.tgz"
+      "resolved": "http://registry.npmjs.org/isexe/-/isexe-2.0.0.tgz"
     },
     "isobject": {
       "version": "2.1.0",
@@ -3084,7 +3074,7 @@
     "js-yaml": {
       "version": "3.8.3",
       "from": "js-yaml@>=3.0.0 <4.0.0",
-      "resolved": "https://registry.npmjs.org/js-yaml/-/js-yaml-3.8.3.tgz",
+      "resolved": "http://registry.npmjs.org/js-yaml/-/js-yaml-3.8.3.tgz",
       "dependencies": {
         "esprima": {
           "version": "3.1.3",
@@ -3274,7 +3264,7 @@
     "latest-version": {
       "version": "3.1.0",
       "from": "latest-version@>=3.0.0 <4.0.0",
-      "resolved": "https://registry.npmjs.org/latest-version/-/latest-version-3.1.0.tgz"
+      "resolved": "http://registry.npmjs.org/latest-version/-/latest-version-3.1.0.tgz"
     },
     "lazy-cache": {
       "version": "1.0.4",
@@ -3304,7 +3294,7 @@
         "string_decoder": {
           "version": "1.0.0",
           "from": "string_decoder@>=1.0.0 <1.1.0",
-          "resolved": "https://registry.npmjs.org/string_decoder/-/string_decoder-1.0.0.tgz"
+          "resolved": "http://registry.npmjs.org/string_decoder/-/string_decoder-1.0.0.tgz"
         }
       }
     },
@@ -3671,7 +3661,7 @@
         "string_decoder": {
           "version": "1.0.0",
           "from": "string_decoder@>=1.0.0 <1.1.0",
-          "resolved": "https://registry.npmjs.org/string_decoder/-/string_decoder-1.0.0.tgz"
+          "resolved": "http://registry.npmjs.org/string_decoder/-/string_decoder-1.0.0.tgz"
         }
       }
     },
@@ -3703,7 +3693,7 @@
         "string_decoder": {
           "version": "1.0.0",
           "from": "string_decoder@>=1.0.0 <1.1.0",
-          "resolved": "https://registry.npmjs.org/string_decoder/-/string_decoder-1.0.0.tgz"
+          "resolved": "http://registry.npmjs.org/string_decoder/-/string_decoder-1.0.0.tgz"
         }
       }
     },
@@ -3883,7 +3873,7 @@
     "node-sass": {
       "version": "4.5.2",
       "from": "node-sass@>=4.2.0 <5.0.0",
-      "resolved": "https://registry.npmjs.org/node-sass/-/node-sass-4.5.2.tgz",
+      "resolved": "http://registry.npmjs.org/node-sass/-/node-sass-4.5.2.tgz",
       "dependencies": {
         "gaze": {
           "version": "1.1.2",
@@ -3920,7 +3910,7 @@
     "normalize-path": {
       "version": "2.1.1",
       "from": "normalize-path@>=2.0.1 <3.0.0",
-      "resolved": "https://registry.npmjs.org/normalize-path/-/normalize-path-2.1.1.tgz"
+      "resolved": "http://registry.npmjs.org/normalize-path/-/normalize-path-2.1.1.tgz"
     },
     "normalize-range": {
       "version": "0.1.2",
@@ -4084,7 +4074,7 @@
     "package-json": {
       "version": "4.0.0",
       "from": "package-json@>=4.0.0 <5.0.0",
-      "resolved": "https://registry.npmjs.org/package-json/-/package-json-4.0.0.tgz"
+      "resolved": "http://registry.npmjs.org/package-json/-/package-json-4.0.0.tgz"
     },
     "pako": {
       "version": "0.2.9",
@@ -4443,7 +4433,7 @@
     "rc": {
       "version": "1.2.1",
       "from": "rc@>=1.1.6 <2.0.0",
-      "resolved": "https://registry.npmjs.org/rc/-/rc-1.2.1.tgz"
+      "resolved": "http://registry.npmjs.org/rc/-/rc-1.2.1.tgz"
     },
     "read": {
       "version": "1.0.7",
@@ -4498,7 +4488,7 @@
         "string_decoder": {
           "version": "1.0.0",
           "from": "string_decoder@>=1.0.0 <1.1.0",
-          "resolved": "https://registry.npmjs.org/string_decoder/-/string_decoder-1.0.0.tgz"
+          "resolved": "http://registry.npmjs.org/string_decoder/-/string_decoder-1.0.0.tgz"
         }
       }
     },
@@ -4550,7 +4540,7 @@
     "remove-trailing-separator": {
       "version": "1.0.1",
       "from": "remove-trailing-separator@>=1.0.1 <2.0.0",
-      "resolved": "https://registry.npmjs.org/remove-trailing-separator/-/remove-trailing-separator-1.0.1.tgz"
+      "resolved": "http://registry.npmjs.org/remove-trailing-separator/-/remove-trailing-separator-1.0.1.tgz"
     },
     "repeat-element": {
       "version": "1.1.2",
@@ -4590,7 +4580,7 @@
         "string_decoder": {
           "version": "1.0.0",
           "from": "string_decoder@>=1.0.0 <1.1.0",
-          "resolved": "https://registry.npmjs.org/string_decoder/-/string_decoder-1.0.0.tgz"
+          "resolved": "http://registry.npmjs.org/string_decoder/-/string_decoder-1.0.0.tgz"
         }
       }
     },
@@ -4682,14 +4672,7 @@
     "rush-gulp-core-build": {
       "version": "0.0.0",
       "from": "temp_modules\\rush-gulp-core-build",
-      "resolved": "file:temp_modules\\rush-gulp-core-build",
-      "dependencies": {
-        "@types/semver": {
-          "version": "5.3.31",
-          "from": "@types/semver@5.3.31",
-          "resolved": "https://registry.npmjs.org/@types/semver/-/semver-5.3.31.tgz"
-        }
-      }
+      "resolved": "file:temp_modules\\rush-gulp-core-build"
     },
     "rush-gulp-core-build-karma": {
       "version": "0.0.0",
@@ -4757,11 +4740,6 @@
       "from": "temp_modules\\rush-rush",
       "resolved": "file:temp_modules\\rush-rush",
       "dependencies": {
-        "@types/semver": {
-          "version": "5.3.31",
-          "from": "@types/semver@5.3.31",
-          "resolved": "https://registry.npmjs.org/@types/semver/-/semver-5.3.31.tgz"
-        },
         "glob": {
           "version": "7.0.6",
           "from": "glob@>=7.0.5 <7.1.0",
@@ -5106,7 +5084,7 @@
         "string_decoder": {
           "version": "1.0.0",
           "from": "string_decoder@>=1.0.0 <1.1.0",
-          "resolved": "https://registry.npmjs.org/string_decoder/-/string_decoder-1.0.0.tgz"
+          "resolved": "http://registry.npmjs.org/string_decoder/-/string_decoder-1.0.0.tgz"
         }
       }
     },
@@ -5272,7 +5250,7 @@
         "string_decoder": {
           "version": "1.0.0",
           "from": "string_decoder@>=1.0.0 <1.1.0",
-          "resolved": "https://registry.npmjs.org/string_decoder/-/string_decoder-1.0.0.tgz"
+          "resolved": "http://registry.npmjs.org/string_decoder/-/string_decoder-1.0.0.tgz"
         }
       }
     },
@@ -5424,7 +5402,7 @@
     "tsutils": {
       "version": "1.6.0",
       "from": "tsutils@>=1.1.0 <2.0.0",
-      "resolved": "https://registry.npmjs.org/tsutils/-/tsutils-1.6.0.tgz"
+      "resolved": "http://registry.npmjs.org/tsutils/-/tsutils-1.6.0.tgz"
     },
     "tty-browserify": {
       "version": "0.0.0",
@@ -5455,7 +5433,7 @@
     "type-is": {
       "version": "1.6.15",
       "from": "type-is@>=1.6.14 <1.7.0",
-      "resolved": "https://registry.npmjs.org/type-is/-/type-is-1.6.15.tgz"
+      "resolved": "http://registry.npmjs.org/type-is/-/type-is-1.6.15.tgz"
     },
     "typedarray": {
       "version": "0.0.6",
@@ -5465,7 +5443,7 @@
     "typescript": {
       "version": "2.2.2",
       "from": "typescript@>=2.2.2 <2.3.0",
-      "resolved": "https://registry.npmjs.org/typescript/-/typescript-2.2.2.tgz"
+      "resolved": "http://registry.npmjs.org/typescript/-/typescript-2.2.2.tgz"
     },
     "uglify-js": {
       "version": "2.8.22",
@@ -5620,7 +5598,7 @@
     "v8flags": {
       "version": "2.0.12",
       "from": "v8flags@>=2.0.2 <3.0.0",
-      "resolved": "https://registry.npmjs.org/v8flags/-/v8flags-2.0.12.tgz"
+      "resolved": "http://registry.npmjs.org/v8flags/-/v8flags-2.0.12.tgz"
     },
     "vali-date": {
       "version": "1.0.0",
@@ -5640,7 +5618,7 @@
     "vary": {
       "version": "1.1.1",
       "from": "vary@>=1.1.0 <1.2.0",
-      "resolved": "https://registry.npmjs.org/vary/-/vary-1.1.1.tgz"
+      "resolved": "http://registry.npmjs.org/vary/-/vary-1.1.1.tgz"
     },
     "verror": {
       "version": "1.3.6",
@@ -5766,7 +5744,7 @@
         "string_decoder": {
           "version": "1.0.0",
           "from": "string_decoder@>=1.0.0 <1.1.0",
-          "resolved": "https://registry.npmjs.org/string_decoder/-/string_decoder-1.0.0.tgz"
+          "resolved": "http://registry.npmjs.org/string_decoder/-/string_decoder-1.0.0.tgz"
         },
         "supports-color": {
           "version": "3.2.3",
@@ -5832,7 +5810,7 @@
     "which": {
       "version": "1.2.14",
       "from": "which@>=1.2.12 <2.0.0",
-      "resolved": "https://registry.npmjs.org/which/-/which-1.2.14.tgz"
+      "resolved": "http://registry.npmjs.org/which/-/which-1.2.14.tgz"
     },
     "which-module": {
       "version": "1.0.0",
