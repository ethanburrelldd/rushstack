--- conflicted
+++ resolved
@@ -73,8 +73,6 @@
             "description": "Disable caching for this operation. The operation will never be restored from cache. This may be useful if this operation affects state outside of its folder.",
             "type": "boolean"
           },
-
-<<<<<<< HEAD
           "sharding": {
             "type": "object",
             "description": "If specified, the operation will be a 'sharded' operation. This means that the operation will be run multiple times in parallel.",
@@ -116,12 +114,11 @@
                 }
               }
             }
-=======
+          },
           "weight": {
             "description": "The number of concurrency units that this operation should take up. The maximum concurrency units is determined by the -p flag.",
             "type": "integer",
             "minimum": 0
->>>>>>> fb711c10
           }
         }
       }
