{
  "name": "@microsoft/load-themed-styles",
  "version": "2.0.31",
  "description": "Loads themed styles.",
  "license": "MIT",
  "repository": {
    "url": "https://github.com/microsoft/rushstack.git",
    "type": "git",
    "directory": "libraries/load-themed-styles"
  },
  "scripts": {
    "build": "heft build --clean",
    "_phase:build": "heft run --only build -- --clean"
  },
  "main": "lib/index.js",
  "module": "lib-es6/index.js",
  "typings": "lib/index.d.ts",
  "keywords": [],
  "devDependencies": {
    "@rushstack/eslint-config": "workspace:*",
    "@rushstack/heft": "workspace:*",
    "@rushstack/heft-web-rig": "workspace:*",
<<<<<<< HEAD
    "@types/webpack-env": "1.13.0"
=======
    "@types/heft-jest": "1.0.1",
    "@types/webpack-env": "1.18.0"
>>>>>>> 2f3aca6a
  }
}<|MERGE_RESOLUTION|>--- conflicted
+++ resolved
@@ -20,11 +20,7 @@
     "@rushstack/eslint-config": "workspace:*",
     "@rushstack/heft": "workspace:*",
     "@rushstack/heft-web-rig": "workspace:*",
-<<<<<<< HEAD
-    "@types/webpack-env": "1.13.0"
-=======
     "@types/heft-jest": "1.0.1",
     "@types/webpack-env": "1.18.0"
->>>>>>> 2f3aca6a
   }
 }