{
  "name": "@rushstack/worker-pool",
  "version": "0.2.0",
  "description": "Lightweight worker pool using NodeJS worker_threads",
  "main": "lib/index.js",
  "typings": "dist/worker-pool.d.ts",
  "license": "MIT",
  "repository": {
    "url": "https://github.com/microsoft/rushstack.git",
    "type": "git",
    "directory": "libraries/worker-pool"
  },
  "scripts": {
    "build": "heft build --clean",
    "_phase:build": "heft build --clean",
    "_phase:test": "heft test --no-build"
  },
<<<<<<< HEAD
  "dependencies": {
    "@types/node": "14.18.36"
  },
=======
>>>>>>> 6f8d2d82
  "devDependencies": {
    "@rushstack/eslint-config": "workspace:*",
    "@rushstack/heft": "workspace:*",
    "@rushstack/heft-node-rig": "workspace:*",
    "@types/heft-jest": "1.0.1",
    "@types/node": "12.20.24"
  },
  "peerDependencies": {
    "@types/node": "^12.20.24"
  },
  "peerDependenciesMeta": {
    "@types/node": {
      "optional": true
    }
  }
}<|MERGE_RESOLUTION|>--- conflicted
+++ resolved
@@ -15,18 +15,12 @@
     "_phase:build": "heft build --clean",
     "_phase:test": "heft test --no-build"
   },
-<<<<<<< HEAD
-  "dependencies": {
-    "@types/node": "14.18.36"
-  },
-=======
->>>>>>> 6f8d2d82
   "devDependencies": {
     "@rushstack/eslint-config": "workspace:*",
     "@rushstack/heft": "workspace:*",
     "@rushstack/heft-node-rig": "workspace:*",
     "@types/heft-jest": "1.0.1",
-    "@types/node": "12.20.24"
+    "@types/node": "14.18.36"
   },
   "peerDependencies": {
     "@types/node": "^12.20.24"
