{
  "name": "@rushstack/heft-config-file",
<<<<<<< HEAD
  "version": "0.12.2",
=======
  "version": "0.12.3",
>>>>>>> 87e2e678
  "description": "Configuration file loader for @rushstack/heft",
  "repository": {
    "type": "git",
    "url": "https://github.com/microsoft/rushstack.git",
    "directory": "libraries/heft-config-file"
  },
  "engines": {
    "node": ">=10.13.0"
  },
  "homepage": "https://rushstack.io/pages/heft/overview/",
  "main": "lib/index.js",
  "types": "dist/heft-config-file.d.ts",
  "license": "MIT",
  "scripts": {
    "build": "heft build --clean",
    "start": "heft test --clean --watch",
    "_phase:build": "heft build --clean",
    "_phase:test": "heft test --no-build"
  },
  "dependencies": {
    "@rushstack/node-core-library": "workspace:*",
    "@rushstack/rig-package": "workspace:*",
    "jsonpath-plus": "~4.0.0"
  },
  "devDependencies": {
    "@rushstack/eslint-config": "workspace:*",
    "@rushstack/heft": "0.50.6",
    "@rushstack/heft-node-rig": "1.13.0",
    "@types/heft-jest": "1.0.1",
    "@types/node": "14.18.36"
  }
}<|MERGE_RESOLUTION|>--- conflicted
+++ resolved
@@ -1,10 +1,6 @@
 {
   "name": "@rushstack/heft-config-file",
-<<<<<<< HEAD
-  "version": "0.12.2",
-=======
   "version": "0.12.3",
->>>>>>> 87e2e678
   "description": "Configuration file loader for @rushstack/heft",
   "repository": {
     "type": "git",
